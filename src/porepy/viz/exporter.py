--- conflicted
+++ resolved
@@ -193,7 +193,6 @@
         self.gb.assign_node_ordering(overwrite_existing=False)
         self.gb.add_node_props(extra_data)
         for g, d in self.gb:
-<<<<<<< HEAD
             d['grid_dim'] = g.dim*np.ones(g.num_cells)
             d['cell_id'] = np.arange(g.num_cells)
             d['grid_node_number'] = d['node_number']*np.ones(g.num_cells)
@@ -209,19 +208,8 @@
                     values[i] = self.gb.graph.node[g][d]
                 dic_data[d] = np.hstack(values)
 
-            print(dic_data)
             if self.gb_VTK[dim] is not None:
                 self._write_vtk(dic_data, file_name, self.gb_VTK[dim])
-=======
-            if g.dim > 0:
-                d['file_name'] = self._make_file_name(self.name, time_step,
-                                                               d['node_number'])
-                file_name = self._make_folder(self.folder, d['file_name'])
-                d['grid_dim'] = np.tile(g.dim, g.num_cells)
-                dic_data = {k : self.gb.node_props(g, k) for k in data}
-                g_VTK = self.gb_VTK[d['node_number']]
-                self._write_vtk(dic_data, file_name, g_VTK)
->>>>>>> ac633671
 
         name = self._make_folder(self.folder, self.name)+".pvd"
         self._export_pvd_gb(name)
