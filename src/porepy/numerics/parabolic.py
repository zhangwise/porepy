--- conflicted
+++ resolved
@@ -75,15 +75,7 @@
         self._set_data()
 
         self._solver = self.solver()
-<<<<<<< HEAD
-=======
-        self._solver.parameters['store_results'] = True
-
-        file_name = kwargs.get('file_name', str(physics))
-        folder_name = kwargs.get('folder_name', 'results')
-
-
->>>>>>> 199bc077
+
         logger.info('Create exporter')
         tic = time.time()
         file_name = kwargs.get('file_name', 'solution')
