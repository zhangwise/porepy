<<<<<<< HEAD
import numpy as np
import scipy.sparse as sps
import os
import sys

from porepy.viz.exporter import Exporter
from porepy.fracs import importer

from porepy.params import tensor
from porepy.params.bc import BoundaryCondition
from porepy.params.data import Parameters

from porepy.grids import coarsening as co

from porepy.numerics.vem import vem_dual, vem_source
from porepy.numerics.fv.transport import upwind
from porepy.numerics.fv import tpfa, mass_matrix

#------------------------------------------------------------------------------#


def add_data_darcy(gb, domain, tol):
    gb.add_node_props(['param', 'is_tangent'])

    apert = 1e-2

    km = 2.5 * 1e-11
    kf_t = 5 * 1e-6
    kf_n = 1e2 * km

    for g, d in gb:
        param = Parameters(g)

        rock = g.dim == gb.dim_max()
        kxx = km if rock else kf_t
        d['is_tangential'] = True
        perm = tensor.SecondOrder(g.dim, kxx * np.ones(g.num_cells))
        param.set_tensor("flow", perm)

        param.set_source("flow", np.zeros(g.num_cells))

        param.set_aperture(np.power(apert, gb.dim_max() - g.dim))

        bound_faces = g.get_boundary_faces()
        if bound_faces.size != 0:
            bound_face_centers = g.face_centers[:, bound_faces]

            top = bound_face_centers[1, :] > domain['ymax'] - tol
            bottom = bound_face_centers[1, :] < domain['ymin'] + tol
            left = bound_face_centers[0, :] < domain['xmin'] + tol
            right = bound_face_centers[0, :] > domain['xmax'] - tol
            boundary = np.logical_or(left, right)

            labels = np.array(['neu'] * bound_faces.size)
            labels[boundary] = ['dir']

            bc_val = np.zeros(g.num_faces)
            bc_val[bound_faces[left]] = 30 * 1e6

            param.set_bc("flow", BoundaryCondition(g, bound_faces, labels))
            param.set_bc_val("flow", bc_val)
        else:
            param.set_bc("flow", BoundaryCondition(
                g, np.empty(0), np.empty(0)))

        d['param'] = param

    # Assign coupling permeability
    gb.add_edge_prop('kn')
    for e, d in gb.edges_props():
        g = gb.sorted_nodes_of_edge(e)[0]
        d['kn'] = kf_n / gb.node_prop(g, 'param').get_aperture()

#------------------------------------------------------------------------------#


def add_data_advection(gb, domain, tol):

    # Porosity
    phi_m = 1e-1
    phi_f = 9 * 1e-1

    # Density
    rho_w = 1e3  # kg m^{-3}
    rho_s = 2 * 1e3  # kg m^{-3}

    # heat capacity
    c_w = 4 * 1e3  # J kg^{-1} K^{-1}
    c_s = 8 * 1e2  # J kg^{-1} K^{-1}

    c_m = phi_m * rho_w * c_w + (1 - phi_m) * rho_s * c_s
    c_f = phi_f * rho_w * c_w + (1 - phi_f) * rho_s * c_s

    for g, d in gb:
        param = d['param']

        rock = g.dim == gb.dim_max()
        source = np.zeros(g.num_cells)
        param.set_source("transport", source)

        param.set_porosity(1)
        param.set_discharge(d['discharge'])

        bound_faces = g.get_domain_boundary_faces()
        if bound_faces.size != 0:
            bound_face_centers = g.face_centers[:, bound_faces]

            top = bound_face_centers[1, :] > domain['ymax'] - tol
            bottom = bound_face_centers[1, :] < domain['ymin'] + tol
            left = bound_face_centers[0, :] < domain['xmin'] + tol
            right = bound_face_centers[0, :] > domain['xmax'] - tol
            boundary = np.logical_or(left, right)
            labels = np.array(['neu'] * bound_faces.size)
            labels[boundary] = ['dir']

            bc_val = np.zeros(g.num_faces)
            bc_val[bound_faces[left]] = 1

            param.set_bc("transport", BoundaryCondition(
                g, bound_faces, labels))
            param.set_bc_val("transport", bc_val)
        else:
            param.set_bc("transport", BoundaryCondition(
                g, np.empty(0), np.empty(0)))
        d['param'] = param

    # Assign coupling discharge
    gb.add_edge_prop('param')
    for e, d in gb.edges_props():
        g = gb.sorted_nodes_of_edge(e)[1]
        discharge = gb.node_prop(g, 'param').get_discharge()
        d['param'] = Parameters(g)
        d['param'].set_discharge(discharge)

#------------------------------------------------------------------------------#
#------------------------------------------------------------------------------#


tol = 1e-4
export_folder = 'example_5_2_1'

T = 40 * np.pi * 1e7
Nt = 20  # 10 20 40 80 160 320 640 1280 2560 5120 - 100000
deltaT = T / Nt
export_every = 1
if_coarse = True

mesh_kwargs = {}
mesh_kwargs['mesh_size'] = {'mode': 'weighted',
                            'value': 500,
                            'bound_value': 500,
                            'tol': tol}

domain = {'xmin': 0, 'xmax': 700, 'ymin': 0, 'ymax': 600}
gb = importer.from_csv('network.csv', mesh_kwargs, domain)
gb.compute_geometry()
if if_coarse:
    co.coarsen(gb, 'by_volume')
gb.assign_node_ordering()


# Assign parameters
add_data_darcy(gb, domain, tol)

# Choose and define the solvers and coupler
solver_flow = vem_dual.DualVEMMixDim('flow')
A_flow, b_flow = solver_flow.matrix_rhs(gb)

solver_source = vem_source.IntegralMixDim('flow')
A_source, b_source = solver_source.matrix_rhs(gb)

up = sps.linalg.spsolve(A_flow + A_source, b_flow + b_source)
solver_flow.split(gb, "up", up)

gb.add_node_props(["p", "P0u", "discharge"])
solver_flow.extract_u(gb, "up", "discharge")
solver_flow.extract_p(gb, "up", "p")
solver_flow.project_u(gb, "discharge", "P0u")

# compute the flow rate
total_flow_rate = 0
for g, d in gb:
    bound_faces = g.get_boundary_faces()
    if bound_faces.size != 0:
        bound_face_centers = g.face_centers[:, bound_faces]
        left = bound_face_centers[0, :] < domain['xmin'] + tol
        flow_rate = d['discharge'][bound_faces[left]]
        total_flow_rate += np.sum(flow_rate)

save = Exporter(gb, 'darcy', export_folder, binary=False)
save.write_vtk(["p", "P0u"])

#################################################################

physics = 'transport'
advection = upwind.UpwindMixedDim(physics)
mass = mass_matrix.MassMatrixMixedDim(physics)
invMass = mass_matrix.InvMassMatrixMixDim(physics)

# Assign parameters
add_data_advection(gb, domain, tol)

gb.add_node_prop('deltaT', prop=deltaT)

U, rhs_u = advection.matrix_rhs(gb)
M, _ = mass.matrix_rhs(gb)
OF = advection.outflow(gb)
M_U = M + U

rhs = rhs_u

# Perform an LU factorization to speedup the solver
IE_solver = sps.linalg.factorized((M_U).tocsc())

theta = np.zeros(rhs.shape[0])

# Loop over the time
time = np.empty(Nt)
file_name = "theta"
i_export = 0
step_to_export = np.empty(0)

production = np.zeros(Nt)
save.change_name("theta")

for i in np.arange(Nt):
    print("Time step", i, " of ", Nt, " time ", i * deltaT, " deltaT ", deltaT)
    # Update the solution
    production[i] = np.sum(OF.dot(theta)) / total_flow_rate
    theta = IE_solver(M.dot(theta) + rhs)

    if i % export_every == 0:
        print("Export solution at", i)
        advection.split(gb, "theta", theta)
        save.write_vtk(["theta"], i_export)
        step_to_export = np.r_[step_to_export, i]
        i_export += 1

save.write_pvd(step_to_export * deltaT)

times = deltaT * np.arange(Nt)
np.savetxt(export_folder + '/production.txt', (times, np.abs(production)),
           delimiter=',')
=======
>>>>>>> 06e9f5f1
<|MERGE_RESOLUTION|>--- conflicted
+++ resolved
@@ -1,8 +1,3 @@
-<<<<<<< HEAD
-import numpy as np
-import scipy.sparse as sps
-import os
-import sys
 
 from porepy.viz.exporter import Exporter
 from porepy.fracs import importer
@@ -241,6 +236,4 @@
 
 times = deltaT * np.arange(Nt)
 np.savetxt(export_folder + '/production.txt', (times, np.abs(production)),
-           delimiter=',')
-=======
->>>>>>> 06e9f5f1
+           delimiter=',')