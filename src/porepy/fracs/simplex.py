--- conflicted
+++ resolved
@@ -400,11 +400,6 @@
     intersections = __find_intersection_points(lines_split)
 
     # Gridding size
-<<<<<<< HEAD
-    if 'h_ideal' in kwargs.keys():
-        mesh_size, pts_split, lines_split = \
-            utils.determine_mesh_size(pts_split, lines_split, **kwargs)
-=======
 
     if 'mesh_size_frac' in kwargs.keys():
         # Tag points at the domain corners
@@ -415,7 +410,6 @@
             tools.determine_mesh_size(pts_split, boundary_pt_ind, lines_split,
                                       **kwargs)
         logger.info('Done. Elapsed time ' + str(time.time() - tm))
->>>>>>> 50a1f458
     else:
         mesh_size = None
 
@@ -426,12 +420,8 @@
     # Create a writer of gmsh .geo-files
     gw = gmsh_interface.GmshWriter(
         pts_split, lines_split, domain=domain, mesh_size=mesh_size,
-<<<<<<< HEAD
-        intersection_points=intersections, meshing_algorithm=meshing_algorithm)
-=======
         intersection_points=intersections,
         meshing_algorithm=meshing_algorithm)
->>>>>>> 50a1f458
     gw.write_geo(in_file)
 
     triangle_grid_run_gmsh(file_name, **kwargs)
