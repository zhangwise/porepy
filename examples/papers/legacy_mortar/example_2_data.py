--- conflicted
+++ resolved
@@ -121,7 +121,6 @@
     else:
         b_face_centers = g.face_centers[:, b_faces]
 
-<<<<<<< HEAD
         val = 0.4 - tol()
         b_in = np.logical_and.reduce(tuple(b_face_centers[i, :] < val \
                                                              for i in range(3)))
@@ -129,18 +128,6 @@
         val = 0.8 + tol()
         b_out = np.logical_and.reduce(tuple(b_face_centers[i, :] > val \
                                                              for i in range(3)))
-=======
-        b_in = b_face_centers[2, :] < tol()
-        b_out = b_face_centers[2, :] > 1 - tol()
-
-#        val = 0.5 - tol()
-#        b_in = np.logical_and.reduce(tuple(b_face_centers[i, :] < val \
-#                                                             for i in range(3)))
-#
-#        val = 0.75 + tol()
-#        b_out = np.logical_and.reduce(tuple(b_face_centers[i, :] > val \
-#                                                             for i in range(3)))
->>>>>>> 89ac3a90
         return np.logical_or(b_in, b_out), b_in, b_out
 
 #------------------------------------------------------------------------------#