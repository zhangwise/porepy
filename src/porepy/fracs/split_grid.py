"""
Module for splitting a grid at the fractures.
"""

import numpy as np
from scipy import sparse as sps

from porepy.utils.half_space import half_space_int
from porepy.utils import sparse_mat, tags
from porepy.utils.graph import Graph
from porepy.utils.mcolon import mcolon


def split_fractures(bucket, **kwargs):
    """
    Wrapper function to split all fractures. For each grid in the bucket,
    we locate the corresponding lower-dimensional grids. The faces and
    nodes corresponding to these grids are then split, creating internal
    boundaries.

    Parameters
    ----------
    bucket    - A grid bucket
    **kwargs:
        offset    - FLOAT, defaults to 0. Will perturb the nodes around the
                    faces that are split. NOTE: this is only for visualization.
                    E.g., the face centers are not perturbed.

    Returns
    -------
    bucket    - A valid bucket where the faces are split at
                internal boundaries.


    Examples
    >>> import numpy as np
    >>> from gridding.fractured import meshing, split_grid
    >>> from viz.exporter import export_vtk
    >>>
    >>> f_1 = np.array([[-1, 1, 1, -1 ], [0, 0, 0, 0], [-1, -1, 1, 1]])
    >>> f_2 = np.array([[0, 0, 0, 0], [-1, 1, 1, -1 ], [-.7, -.7, .8, .8]])
    >>> f_set = [f_1, f_2]
    >>> domain = {'xmin': -2, 'xmax': 2,
            'ymin': -2, 'ymax': 2, 'zmin': -2, 'zmax': 2}
    >>> bucket = meshing.create_grid(f_set, domain)
    >>> [g.compute_geometry(is_embedded=True) for g,_ in bucket]
    >>>
    >>> split_grid.split_fractures(bucket, offset=0.1)
    >>> export_vtk(bucket, "grid")
    """

    offset = kwargs.get('offset', 0)

    # For each vertex in the bucket we find the corresponding lower-
    # dimensional grids.
    for gh, _ in bucket:
        # add new field to grid
        gh.frac_pairs = np.zeros((2, 0), dtype=np.int32)
        if gh.dim < 1:
            # Nothing to do. We can not split 0D grids.
            continue
        # Find connected vertices and corresponding edges.
        neigh = np.array(bucket.node_neighbors(gh))

        # Find the neighbours that are lower dimensional
        is_low_dim_grid = np.where([w.dim < gh.dim
                                    for w in neigh])
        edges = [(gh, w) for w in neigh[is_low_dim_grid]]
        if len(edges) == 0:
            # No lower dim grid. Nothing to do.
            continue
        face_cells = bucket.edge_prop(edges, 'face_cells')

        # We split all the faces that are connected to a lower-dim grid.
        # The new faces will share the same nodes and properties (normals,
        # etc.)

        face_cells = split_faces(gh, face_cells)
        bucket.add_edge_prop('face_cells', edges, face_cells)

        # We now find which lower-dim nodes correspond to which higher-
        # dim nodes. We split these nodes according to the topology of
        # the connected higher-dim cells. At a X-intersection we split
        # the node into four, while at the fracture boundary it is not split.

        gl = [e[1] for e in edges]
        gl_2_gh_nodes = [bucket.target_2_source_nodes(
            g, gh) for g in gl]

        split_nodes(gh, gl, gl_2_gh_nodes, offset)

    # Remove zeros from cell_faces

    [g.cell_faces.eliminate_zeros() for g, _ in bucket]
    return bucket


def split_faces(gh, face_cells):
    """
    Split faces of the grid along each fracture. This function will
    add an extra face to each fracture face. Note that the original
    and new fracture face will share the same nodes. However, the
    cell_faces connectivity is updated such that the fractures are
    be internal boundaries (cells on left side of fractures are not
    connected to cells on right side of fracture and vise versa).
    The face_cells are updated such that the copy of a face also
    map to the same lower-dim cell.
    """
    gh.frac_pairs = np.zeros((2, 0), dtype=np.int32)
    for i in range(len(face_cells)):
        # We first duplicate faces along tagged faces. The duplicate
        # faces will share the same nodes as the original faces,
        # however, the new faces are not yet added to the cell_faces map
        # (to save computation).
        face_id = duplicate_faces(gh, face_cells[i])
        face_cells = update_face_cells(face_cells, face_id, i)
        if face_id.size == 0:
            continue

        # We now set the cell_faces map based on which side of the
        # fractures the cells lie. We assume that all fractures are
        # flat surfaces and pick the normal of the first face as
        # a normal for the whole fracture.
        n = np.reshape(gh.face_normals[:, face_id[0]], (3, 1))
        n = n / np.linalg.norm(n)
        x0 = np.reshape(gh.face_centers[:, face_id[0]], (3, 1))
        flag = update_cell_connectivity(gh, face_id, n, x0)

        if flag == 0:
            # if flag== 0 we added left and right faces (if it is -1 no faces
            # was added and we don't have left and right face pairs.
            # we now add the new faces to the frac_pair array.
            left = face_id
            right = np.arange(gh.num_faces - face_id.size, gh.num_faces)
            gh.frac_pairs = np.hstack(
                (gh.frac_pairs, np.vstack((left, right))))
    return face_cells


def split_certain_faces(gh, face_cells, faces, cells):
        # We first we duplicate faces along tagged faces. The duplicate
        # faces will share the same nodes as the original faces,
        # however, the new faces are not yet added to the cell_faces map
        # (to save computation).
        face_id = duplicate_certain_faces(gh, face_cells, faces)
        face_cells = update_face_cells(face_cells, face_id, 0, cells)
        if face_id.size == 0:
            return face_cells

        # We now set the cell_faces map based on which side of the
        # fractures the cells lie. We assume that all fractures are
        # flat surfaces and pick the normal of the first face as
        # a normal for the whole fracture.
        n = np.reshape(gh.face_normals[:, face_id[0]], (3, 1))
        n = n / np.linalg.norm(n)
        x0 = np.reshape(gh.face_centers[:, face_id[0]], (3, 1))
        flag = update_cell_connectivity(gh, face_id, n, x0)

        if flag == 0:
            # if flag== 0 we added left and right faces (if it is -1 no faces
            # was added and we don't have left and right face pairs.
            # we now add the new faces to the frac_pair array.
            left = face_id
            right = np.arange(gh.num_faces - face_id.size, gh.num_faces)
            gh.frac_pairs = np.hstack(
                (gh.frac_pairs, np.vstack((left, right))))
        return face_cells


def split_nodes(gh, gl, gh_2_gl_nodes, offset=0):
    """
    Splits the nodes of a grid given a set of lower-dimensional grids
    and a connection mapping between them.
    Parameters
    ----------
    gh            - Higher-dimension grid.
    gl            - A list of lower dimensional grids
    gh_2_gl_nodes - A list of connection arrays. Each array in the
                    list gives the mapping from the lower-dim nodes
                    to the higher dim nodes. gh_2_gl_nodes[0][0] is
                    the higher-dim index of the first node of the
                    first lower-dim.
    offset - float
             Optional, defaults to 0. This gives the offset from the
             fracture to the new nodes. Note that this is only for
             visualization, e.g., g.face_centers is not updated.
    """
    # We find the higher-dim node indices of all lower-dim nodes
    nodes = np.array([], dtype=int)
    for i in range(len(gl)):
        nodes = np.append(nodes, gh_2_gl_nodes[i])
    nodes = np.unique(nodes)

    # Each of these nodes are duplicated dependig on the cell-
    # topology of the higher-dim around each node. For a X-intersection
    # we get four duplications, for a T-intersection we get three
    # duplications, etc. Each of the duplicates are then attached
    # to the cells on one side of the fractures.
    node_count = duplicate_nodes(gh, nodes, offset)

    # We remove the old nodes.
    #gh = remove_nodes(gh, nodes)

    # Update the number of nodes
    gh.num_nodes = gh.num_nodes + node_count  # - nodes.size

    return True


def duplicate_faces(gh, face_cells):
    """
    Duplicate all faces that are connected to a lower-dim cell

    Parameters
    ----------
    gh         - Higher-dim grid
    face_cells - A list of connection matrices. Each matrix gives
                 the mapping from the cells of a lower-dim grid
                 to the faces of the higher diim grid.
    """
    # We find the indices of the higher-dim faces to be duplicated.
    # Each of these faces are duplicated, and the duplication is
    # attached to the same nodes. We do not attach the faces to
    # any cells as this connection will have to be undone later
    # anyway.
    frac_id = face_cells.nonzero()[1]
    frac_id = np.unique(frac_id)
<<<<<<< HEAD
    frac_id = duplicate_certain_faces(gh, face_cells, frac_id)
    return frac_id


def duplicate_certain_faces(gh, face_cells, frac_id):
    """
    Duplicate faces of gh specified by frac_id.
    """
    rem = gh.tags['boundary_faces'][frac_id]
=======
    rem = tags.all_face_tags(gh.tags)[frac_id]
>>>>>>> 829a323f
    gh.tags['fracture_faces'][frac_id[rem]] = True
    gh.tags['tip_faces'][frac_id] = False

    frac_id = frac_id[~rem]
    if frac_id.size == 0:
        return frac_id

    node_start = gh.face_nodes.indptr[frac_id]
    node_end = gh.face_nodes.indptr[frac_id + 1]
    nodes = gh.face_nodes.indices[mcolon(node_start, node_end)]
    added_node_pos = np.cumsum(node_end - node_start) + \
        gh.face_nodes.indptr[-1]
    assert(added_node_pos.size == frac_id.size)
    assert(added_node_pos[-1] - gh.face_nodes.indptr[-1] == nodes.size)
    gh.face_nodes.indices = np.hstack((gh.face_nodes.indices, nodes))
    gh.face_nodes.indptr = np.hstack((gh.face_nodes.indptr, added_node_pos))
    gh.face_nodes.data = np.hstack((gh.face_nodes.data,
                                    np.ones(nodes.size, dtype=bool)))
    gh.face_nodes._shape = (
        gh.num_nodes, gh.face_nodes.shape[1] + frac_id.size)
    assert(gh.face_nodes.indices.size == gh.face_nodes.indptr[-1])

    node_start = gh.face_nodes.indptr[frac_id]
    node_end = gh.face_nodes.indptr[frac_id + 1]

    #frac_nodes = gh.face_nodes[:, frac_id]

    #gh.face_nodes = sps.hstack((gh.face_nodes, frac_nodes))
    # We also copy the attributes of the original faces.
    gh.num_faces += frac_id.size
    gh.face_normals = np.hstack(
        (gh.face_normals, gh.face_normals[:, frac_id]))
    gh.face_areas = np.append(gh.face_areas, gh.face_areas[frac_id])
    gh.face_centers = np.hstack(
        (gh.face_centers, gh.face_centers[:, frac_id]))

    # Not sure if this still does the correct thing. Might have to
    # send in a logical array instead of frac_id.
    gh.tags['fracture_faces'][frac_id] = True
    gh.tags['tip_faces'][frac_id] = False
    update_fields = tags.standard_face_tags()
    update_values = [[]] * len(update_fields)
    for i, key in enumerate(update_fields):
        update_values[i] = gh.tags[key][frac_id]
    tags.append_tags(gh.tags, update_fields, update_values)

    return frac_id


def update_face_cells(face_cells, face_id, i, cell_id=None):
    """
    Add duplicate faces to connection map between lower-dim grids
    and higher dim grids. To be run after duplicate_faces.
    cell_id refers to new lower-dimensional cells, e.g. after fracture
    propagation. In this case, face_id[i] is the "parent" face of cell_id[i].

    TODO: Consider replacing hstack and vstack by sparse_mat.stack_mat.
    """
    # We duplicated the faces associated with lower-dim grid i.
    # The duplications should also be associated with grid i.
    # For the other lower-dim grids we just add zeros to conserve
    # the right matrix dimensions.
    for j, f_c in enumerate(face_cells):
        if j == i:
            f_c = sps.hstack((f_c, f_c[:, face_id]))
            if cell_id is not None:
                # New cells have been added to gl. Append rows to f_c:
                new_rows = sps.csr_matrix((cell_id.size, f_c.shape[1]),
                                          dtype=bool)
                # Add connection between old faces and new cells
                local_cell_id = cell_id - f_c.shape[0]
                new_rows[local_cell_id, face_id] = True
                # And between new faces and new cells
                new_face_id = np.arange(f_c.shape[1] - face_id.size,
                                        f_c.shape[1])
                new_rows[local_cell_id, new_face_id] = True
                f_c = sps.vstack((f_c.tocsr(), new_rows), format='csc')
        else:
            empty = sps.csc_matrix((f_c.shape[0], face_id.size))
            f_c = sps.hstack((f_c, empty))
        face_cells[j] = f_c
    return face_cells


def update_cell_connectivity(g, face_id, normal, x0):
    """
    After the faces in a grid are duplicated, we update the cell connectivity
    list. Cells on the right side of the fracture do not change, but the cells
    on the left side are attached to the face duplicates. We assume that all
    faces that have been duplicated lie in the same plane. This plane is
    described by a normal and a point, x0. We attach cell on the left side of
    the plane to the duplicate of face_id. The cell on the right side is
    attached to the face frac_id.

    Parameters:
    ----------
    g         - The grid for wich the cell_face mapping is uppdated
    frac_id   - Indices of the faces that have been duplicated
    normal    - Normal of faces that have been duplicated. Note that we assume
                that all faces have the same normal
    x0        - A point in the plane where the faces lie
    """

    # We find the cells attached to the tagged faces.
    cell_frac = g.cell_faces[face_id, :]
    cell_face_id = np.argwhere(cell_frac)

    # We devide the cells into the cells on the right side of the fracture
    # and cells on the left side of the fracture.
    left_cell = half_space_int(normal, x0,
                               g.cell_centers[:, cell_face_id[:, 1]])

    if np.all(left_cell) or not np.any(left_cell):
        # Fracture is on boundary of domain. There is nothing to do.
        # Remove the extra faces. We have not yet updated cell_faces,
        # so we should not delete anything from this matrix.
        rem = np.arange(g.cell_faces.shape[0], g.num_faces)
        remove_faces(g, rem, rem_cell_faces=False)
        return -1

    # Assume that fracture is either on boundary (above case) or completely
    # innside domain. Check that each face added two cells:
    assert sum(left_cell) * 2 == left_cell.size, 'Fractures must either be' \
        'on boundary or completely innside domain'

    # We create a cell_faces mapping for the new faces. This will be added
    # on the end of the excisting cell_faces mapping. We have here assumed
    # that we do not add any mapping during the duplication of faces.
    col = cell_face_id[left_cell, 1]
    row = cell_face_id[left_cell, 0]
    data = np.ravel(g.cell_faces[np.ravel(face_id[row]), col])
    assert data.size == face_id.size
    cell_frac_left = sps.csc_matrix((data, (row, col)),
                                    (face_id.size, g.cell_faces.shape[1]))

    # We now update the cell_faces map of the faces on the right side of
    # the fracture. These faces should only be attached to the right cells.
    # We therefore remove their connection to the cells on the left side of
    # the fracture.
    col = cell_face_id[~left_cell, 1]
    row = cell_face_id[~left_cell, 0]
    data = np.ravel(g.cell_faces[np.ravel(face_id[row]), col])
    cell_frac_right = sps.csc_matrix((data, (row, col)),
                                     (face_id.size, g.cell_faces.shape[1]))
    g.cell_faces[face_id, :] = cell_frac_right

    # And then we add the new left-faces to the cell_face map. We do not
    # change the sign of the matrix since we did not flip the normals.
    # This means that the normals of right and left cells point in the same
    # direction, but their cell_faces values have oposite signs.
    g.cell_faces = sps.vstack((g.cell_faces, cell_frac_left), format='csc')

    return 0


def remove_faces(g, face_id, rem_cell_faces=True):
    """
    Remove faces from grid.

    PARAMETERS:
    -----------
    g              - A grid
    face_id        - Indices of faces to remove
    rem_cell_faces - Defaults to True. If set to false, the g.cell_faces matrix
                     is not changed.
    """
    # update face info
    keep = np.array([True] * g.num_faces)
    keep[face_id] = False
    g.face_nodes = g.face_nodes[:, keep]
    g.num_faces -= face_id.size
    g.face_normals = g.face_normals[:, keep]
    g.face_areas = g.face_areas[keep]
    g.face_centers = g.face_centers[:, keep]
    # Not sure if still works
    for key in tags.standard_face_tags():
        g.tags[key] = g.tags[key][keep]

    if rem_cell_faces:
        g.cell_faces = g.cell_faces[keep, :]


def duplicate_nodes(g, nodes, offset):
    """
    Duplicate nodes on a fracture. The number of duplication will depend on
    the cell topology around the node. If the node is not on a fracture 1
    duplicate will be added. If the node is on a single fracture 2 duplicates
    will be added. If the node is on a T-intersection 3 duplicates will be
    added. If the node is on a X-intersection 4 duplicates will be added.
    Equivalently for other types of intersections.

    Parameters:
    ----------
    g         - The grid for which the nodes are duplicated
    nodes     - The nodes to be duplicated
    offset    - How far from the original node the duplications should be
                placed.
    """
    node_count = 0

    # We wish to convert the sparse csc matrix to a sparse
    # csr matrix to easily add rows. However, the convertion sorts the
    # indices, which will change the node order when we convert back. We
    # therefore find the inverse sorting of the nodes of each face.
    # After we have performed the row operations we will map the nodes
    # back to their original position.

    _, iv = sort_sub_list(g.face_nodes.indices, g.face_nodes.indptr)
    g.face_nodes = g.face_nodes.tocsr()
    # Iterate over each internal node and split it according to the graph.
    # For each cell attached to the node, we check wich color the cell has.
    # All cells with the same color is then attached to a new copy of the
    # node.
    cell_nodes = g.cell_nodes().tocsr()
    for node in nodes:
        # t_node takes into account the added nodes.
        t_node = node + node_count
        # Find cells connected to node

        cells = sparse_mat.slice_indices(cell_nodes, node)
#        cell_nodes = g.cell_nodes().tocsr()
#        ind_ptr = cell_nodes.indptr
#        cells = cell_nodes.indices[
#            mcolon(ind_ptr[t_node], ind_ptr[t_node + 1])]
        cells = np.unique(cells)
        # Find the color of each cell. A group of cells is given the same color
        # if they are connected by faces. This means that all cells on one side
        # of a fracture will have the same color, but a different color than
        # the cells on the other side of the fracture. Equivalently, the cells
        # at a X-intersection will be given four different colors
        colors = find_cell_color(g, cells)
        # Find which cells share the same color
        colors, ix = np.unique(colors, return_inverse=True)
        # copy coordinate of old node
        new_nodes = np.repeat(g.nodes[:, t_node, None], colors.size, axis=1)
        faces = np.array([], dtype=int)
        face_pos = np.array([g.face_nodes.indptr[t_node]])
        for j in range(colors.size):
            # For each color we wish to add one node. First we find all faces that
            # are connected to the fracture node, and have the correct cell
            # color
            local_faces = (g.cell_faces[:, cells[ix == j]]).nonzero()[0]
            local_faces = np.unique(local_faces)
            con_to_node = np.ravel(g.face_nodes[t_node, local_faces].todense())
            faces = np.append(faces, local_faces[con_to_node])
            # These faces is then attached to new node number j.
            face_pos = np.append(face_pos, face_pos[-1] + np.sum(con_to_node))
            # If an offset is given, we will change the position of the nodes.
            # We move the nodes a length of offset away from the fracture(s).
            if offset > 0 and colors.size > 1:
                new_nodes[:, j] -= avg_normal(g,
                                              local_faces[con_to_node]) * offset
        # The total number of faces should not have changed, only their
        # connection to nodes. We can therefore just update the indices and
        # indptr map.
        g.face_nodes.indices[face_pos[0]:face_pos[-1]] = faces
        node_count += colors.size - 1
        g.face_nodes.indptr = np.insert(g.face_nodes.indptr,
                                        t_node + 1, face_pos[1:-1])
        g.face_nodes._shape = (g.face_nodes.shape[0] + colors.size - 1,
                               g.face_nodes._shape[1])
        # We delete the old node because of the offset. If we do not
        # have an offset we could keep it and add one less node.
        g.nodes = np.delete(g.nodes, t_node, axis=1)
        g.nodes = np.insert(g.nodes, [t_node] * new_nodes.shape[1],
                            new_nodes, axis=1)

        new_point_ind = np.array([g.global_point_ind[t_node]]*new_nodes.shape[1])
        g.global_point_ind = np.delete(g.global_point_ind, t_node)
        g.global_point_ind = np.insert(g.global_point_ind,
                                       [t_node] * new_point_ind.shape[0],
                                       new_point_ind, axis=0)

    # Transform back to csc format and fix node ordering.
    g.face_nodes = g.face_nodes.tocsc()
    g.face_nodes.indices = g.face_nodes.indices[iv]  # For fast row operation

    return node_count


def sort_sub_list(indices, indptr):
    ix = np.zeros(indices.size, dtype=int)
    for i in range(indptr.size - 1):
        sub_ind = slice(indptr[i], indptr[i + 1])
        loc_ix = np.argsort(indices[sub_ind])
        ix[sub_ind] = loc_ix + indptr[i]
    indices = indices[ix]
    iv = np.zeros(indices.size, dtype=int)
    iv[ix] = np.arange(indices.size)
    return indices, iv


def find_cell_color(g, cells):
    """
    Color the cells depending on the cell connections. Each group of cells
    that are connected (either directly by a shared face or through a series
    of shared faces of many cells) is are given different colors.
           c_1-c_3     c_4
         /
       c_7  |           |
         \
           c_2         c_5
    In this case, cells c_1, c_2, c_3 and c_7 will be given color 0, while
    cells c_4 and c_5 will be given color 1.

    Parameters:
    ----------
    g        - Grid for which the cells belong
    cells    - indecies of cells (=np.array([1,2,3,4,5,7]) for case above)
    """
    c = np.sort(cells)
    # Local cell-face and face-node maps.
    cf_sub, _ = __extract_submatrix(g.cell_faces, c)
    child_cell_ind = np.array([-1] * g.num_cells, dtype=np.int)
    child_cell_ind[c] = np.arange(cf_sub.shape[1])

    # Create a copy of the cell-face relation, so that we can modify it at
    # will
    cell_faces = cf_sub.copy()
    # Direction of normal vector does not matter here, only 0s and 1s
    cell_faces.data = np.abs(cell_faces.data)

    # Find connection between cells via the cell-face map
    c2c = cell_faces.transpose() * cell_faces
    # Only care about absolute values
    c2c.data = np.clip(c2c.data, 0, 1).astype('bool')

    graph = Graph(c2c)
    graph.color_nodes()
    return graph.color[child_cell_ind[cells]]


def avg_normal(g, faces):
    """
    Calculates the average face normal of a set of faces. The average normal
    is only constructed from the boundary faces, that is, a face that belongs
    to exactly one cell. If a face is not a boundary face, it will be ignored.
    The faces normals are fliped such that they point out of the cells.

    Parameters:
    ----------
    g         - Grid
    faces     - Face indecies of face normals that should be averaged
    """
    frac_face = np.ravel(
        np.sum(np.abs(g.cell_faces[faces, :]), axis=1) == 1)
    f, _, sign = sps.find(g.cell_faces[faces[frac_face], :])
    n = g.face_normals[:, faces[frac_face]]
    n = n[:, f] * sign
    n = np.mean(n, axis=1)
    n = n / np.linalg.norm(n)
    return n


def remove_nodes(g, rem):
    """
    Remove nodes from grid.
    g - a valid grid definition
    rem - a ndarray of indecies of nodes to be removed
    """
    all_rows = np.arange(g.face_nodes.shape[0])
    rows_to_keep = np.where(np.logical_not(np.in1d(all_rows, rem)))[0]
    g.face_nodes = g.face_nodes[rows_to_keep, :]
    g.nodes = g.nodes[:, rows_to_keep]
    return g


def __extract_submatrix(mat, ind):
    """ From a matrix, extract the column specified by ind. All zero columns
    are stripped from the sub-matrix. Mappings from global to local row numbers
    are also returned.
    """
    sub_mat = mat[:, ind]
    cols = sub_mat.indptr
    rows = sub_mat.indices
    data = sub_mat.data
    unique_rows, rows_sub = np.unique(sub_mat.indices,
                                      return_inverse=True)
    return sps.csc_matrix((data, rows_sub, cols)), unique_rows<|MERGE_RESOLUTION|>--- conflicted
+++ resolved
@@ -225,7 +225,6 @@
     # anyway.
     frac_id = face_cells.nonzero()[1]
     frac_id = np.unique(frac_id)
-<<<<<<< HEAD
     frac_id = duplicate_certain_faces(gh, face_cells, frac_id)
     return frac_id
 
@@ -234,10 +233,7 @@
     """
     Duplicate faces of gh specified by frac_id.
     """
-    rem = gh.tags['boundary_faces'][frac_id]
-=======
     rem = tags.all_face_tags(gh.tags)[frac_id]
->>>>>>> 829a323f
     gh.tags['fracture_faces'][frac_id[rem]] = True
     gh.tags['tip_faces'][frac_id] = False
 
