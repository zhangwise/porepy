"""
A module for representation and manipulations of fractures and fracture sets.

The model relies heavily on functions in the computational geometry library.

Known issues:
The subdomain partitioning may lead to addition of unwanted intersection points,
see FractureNetwork.on_domain_boundary.

"""
# Import of 'standard' external packages
import warnings
import time
import logging
import numpy as np
import matplotlib.pyplot as plt
from mpl_toolkits.mplot3d import Axes3D
import sympy

# Imports of external packages that may not be present at the system. The
# module will work without any of these, but with limited functionalbility.
try:
    import triangle
except ImportError:
    warnings.warn('The triangle module is not available. Gridding of fracture'
                  ' networks will not work')
try:
    import vtk
    import vtk.util.numpy_support as vtk_np
except ImportError:
    warnings.warn('VTK module is not available. Export of fracture network to\
    vtk will not work.')

try:
    import matplotlib.pyplot as plt
    from mpl_toolkits.mplot3d import Axes3D
except ImportError:
    warnings.warn('Matplotlib is not available. Simple plotting will not work')

# Import of internally developed packages.
from porepy.utils import comp_geom as cg
from porepy.utils import setmembership, sort_points
from porepy.grids import simplex
from porepy.grids.gmsh.gmsh_interface import GmshWriter
from porepy.grids.constants import GmshConstants
from porepy.fracs.utils import determine_mesh_size


# Module-wide logger
logger = logging.getLogger(__name__)

class Fracture(object):

    def __init__(self, points, index=None, check_convexity=True):
        self.p = points
        # Ensure the points are ccw
        self.points_2_ccw()
        self.compute_centroid()
        self.compute_normal()

        self.orig_p = self.p.copy()

        self.index = index

        assert self.is_planar(), 'Points define non-planar fracture'
        if check_convexity:
            assert self.check_convexity(), 'Points form non-convex polygon'

    def set_index(self, i):
        self.index = i

    def __eq__(self, other):
        return self.index == other.index

    def copy(self):
        """ Return a deep copy of the fracture.

        """
        p = np.copy(self.p)
        return Fracture(p)

    def points(self):
        """
        Iterator over the vexrtexes of the bounding polygon

        Yields:
            np.array (3 x 1): polygon vertexes

        """
        for i in range(self.p.shape[1]):
            yield self.p[:, i].reshape((-1, 1))

    def segments(self):
        """
        Iterator over the segments of the bounding polygon.

        Yields:
            np.array (3 x 2): polygon segment
        """

        sz = self.p.shape[1]
        for i in range(sz):
            yield self.p[:, np.array([i, i + 1]) % sz]

    def is_vertex(self, p, tol=1e-4):
        """ Check whether a given point is a vertex of the fracture.

        Parameters:
            p (np.array): Point to check
            tol (double): Tolerance of point accuracy.

        Returns:
            True: if the point is in the vertex set, false if not.
            int: Index of the identical vertex. None if not a vertex.
        """
        p = p.reshape((-1, 1))
        ap = np.hstack((p, self.p))
        up, _, ind = setmembership.unique_columns_tol(ap, tol=tol*np.sqrt(3))
        if up.shape[1] == ap.shape[1]:
            return False, None
        else:
            occurences = np.where(ind == ind[0])[0]
            return True, (occurences[1] - 1)

    def points_2_ccw(self):
        """
        Ensure that the points are sorted in a counter-clockwise order.

        mplementation note:
            For now, the ordering of nodes in based on a simple angle argument.
            This will not be robust for general point clouds, but we expect the
            fractures to be regularly shaped in this sense. In particular, we
            will be safe if the cell is convex.

        Returns:
            np.array (int): The indices corresponding to the sorting.

        """
        # First rotate coordinates to the plane
        points_2d = self.plane_coordinates()
        # Center around the 2d origin
        points_2d -= np.mean(points_2d, axis=1).reshape((-1, 1))

        theta = np.arctan2(points_2d[1], points_2d[0])
        sort_ind = np.argsort(theta)

        self.p = self.p[:, sort_ind]

        return sort_ind

    def add_points(self, p, check_convexity=True, tol=1e-4):
        """
        Add a point to the polygon with ccw sorting enforced.

        Always run a test to check that the points are still planar. By
        default, a check of convexity is also performed, however, this can be
        turned off to speed up simulations (the test uses sympy, which turns
        out to be slow in many cases).

        Parameters:
            p (np.ndarray, 3xn): Points to add
            check_convexity (boolean, optional): Verify that the polygon is
                convex. Defaults to true.
            tol (double): Tolerance used to check if the point already exists.

        Return:
            boolean, true if the resulting polygon is convex.

        """
        self.p = np.hstack((self.p, p))
        self.p, _, _ = setmembership.unique_columns_tol(self.p, tol=tol)

        # Sort points to ccw
        self.p = self.p[:, self.points_2_ccw()]

        if check_convexity:
            return self.check_convexity() and self.is_planar(tol)
        else:
            return self.is_planar()

    def remove_points(self, ind, keep_orig=False):
        """ Remove points from the fracture definition

        Parameters:
            ind (np array-like): Indices of points to remove.
            keep_orig (boolean, optional): Whether to keep the original points
                in the attribute orig_p. Defaults to False.

        """
        self.p = np.delete(self.p, ind, axis=1)
        if not keep_orig:
            self.orig_p = self.p

    def plane_coordinates(self):
        """
        Represent the vertex coordinates in its natural 2d plane.

        The plane does not necessarily have the third coordinate as zero (no
        translation to the origin is made)

        Returns:
            np.array (2xn): The 2d coordinates of the vertexes.

        """
        rotation = cg.project_plane_matrix(self.p)
        points_2d = rotation.dot(self.p)

        return points_2d[:2]

    def check_convexity(self):
        """
        Check if the polygon is convex.

        Todo: If a hanging node is inserted at a segment, this may slightly
            violate convexity due to rounding errors. It should be possible to
            write an algorithm that accounts for this. First idea: Projcet
            point onto line between points before and after, if the projection
            is less than a tolerance, it is okay.

        Returns:
            boolean, true if the polygon is convex.

        """
        p_2d = self.plane_coordinates()
        return self.as_sp_polygon(p_2d).is_convex()

    def is_planar(self, tol=1e-4):
        """ Check if the points forming this fracture lies in a plane.

        Parameters:
            tol (double): Tolerance for non-planarity. Treated as an absolute
                quantity (no scaling with fracture extent)

        Returns:
            boolean, True if the polygon is planar. False if not.
        """
        p = self.p - np.mean(self.p, axis=1).reshape((-1, 1))
        rot = cg.project_plane_matrix(p)
        p_2d = rot.dot(p)
        return np.max(np.abs(p_2d[2])) < tol

    def compute_centroid(self):
        """
        Compute, and redefine, center of the fracture in the form of the
        centroid.

        The method assumes the polygon is convex.

        """
        # Rotate to 2d coordinates
        rot = cg.project_plane_matrix(self.p)
        p = rot.dot(self.p)
        z = p[2, 0]
        p = p[:2]

        # Vectors from the first point to all other points. Subsequent pairs of
        # these will span triangles which, assuming convexity, will cover the
        # polygon.
        v = p[:, 1:] - p[:, 0].reshape((-1, 1))
        # The cell center of the triangles spanned by the subsequent vectors
        cc = (p[:, 0].reshape((-1, 1)) + p[:, 1:-1] + p[:, 2:])/3
        # Area of triangles
        area = 0.5 * np.abs(v[0, :-1] * v[1, 1:] - v[1, :-1] * v[0, 1:])

        # The center is found as the area weighted center
        center = np.sum(cc * area, axis=1) / np.sum(area)

        # Project back again.
        self.center = rot.transpose().dot(np.append(center, z)).reshape((3, 1))

    def compute_normal(self):
        """ Compute normal to the polygon.
        """
        self.normal = cg.compute_normal(self.p)[:, None]

    def as_sp_polygon(self, p=None):
        """ Represent polygon as a sympy object.

        Parameters:
            p (np.array, nd x npt, optional): Points for the polygon. Defaults
                to None, in which case self.p is used.

        Returns:
            sympy.geometry.Polygon: Representation of the polygon formed by p.

        """
        if p is None:
            p = self.p

        sp = [sympy.geometry.Point(p[:, i])
              for i in range(p.shape[1])]
        return sympy.geometry.Polygon(*sp)

    def intersects(self, other, tol, check_point_contact=True):
        """
        Find intersections between self and another polygon.

        The function checks for both intersection between the interior of one
        polygon with the boundary of the other, and pure boundary
        intersections. Intersection types supported so far are
            X (full intersection, possibly involving boundaries)
            L (Two fractures intersect at a boundary)
            T (Boundary segment of one fracture lies partly or completely in
                the plane of another)
        Parameters:
            other (Fracture): To test intersection with.
            tol (double): Geometric tolerance
            check_point_contact (boolean, optional): If True, we check if a
                single point (e.g. a vertex) of one fracture lies in the plane
                of the other. This is usually an error, thus the test should be
                on, but may be allowed when imposing external boundaries.

        """

        # Find intersections between self and other. Note that the algorithms
        # for intersections are not fully reflexive in terms of argument
        # order, so we need to do two tests.

        # Array for intersections with the interior of one polygon (as opposed
        # to full boundary intersection, below)
        int_points = np.empty((3, 0))

        # Keep track of whether the intersection points are on the boundary of
        # the polygons.
        on_boundary_self = False
        on_boundary_other = False

        ####
        # First compare max/min coordinates. If the bounding boxes of the
        # fractures do not intersect, there is nothing to do.
        min_self = self.p.min(axis=1)
        max_self = self.p.max(axis=1)
        min_other = other.p.min(axis=1)
        max_other = other.p.max(axis=1)

        if np.any(max_self < min_other) or np.any(min_self > max_other):
            return int_points, on_boundary_self, on_boundary_other

        #####
        # Next screening: To intersect, both fractures must have vertexes
        # either on both sides of each others plane, or close to the plane (T,
        # L, Y)-type intersections.

        # Vectors from centers of the fractures to the vertexes of the other
        # fratures.
        s_2_o = other.p - self.center.reshape((-1, 1))
        o_2_s = self.p - other.center.reshape((-1, 1))

        # Take the dot product of distance and normal vectors. Different signs
        # for different vertexes signifies fractures that potentially cross.
        other_from_self = np.sum(s_2_o * self.normal, axis=0)
        self_from_other = np.sum(o_2_s * other.normal, axis=0)

        # To avoid ruling out vertexes that lie on the plane of another
        # fracture, we introduce a threshold for almost-zero values.
        # The scaling factor is somewhat arbitrary here, and probably
        # safeguards too much, but better safe than sorry. False positives will
        # be corrected by the more accurate, but costly, computations below.
        scaled_tol = tol * max(1, max(np.max(np.abs(s_2_o)),
                                      np.max(np.abs(o_2_s))))

        # We can terminate only if no vertexes are close to the plane of the
        # other fractures.
        if np.min(np.abs(other_from_self)) > scaled_tol and \
            np.min(np.abs(self_from_other)) > scaled_tol:
            # If one of the fractures has all of its points on a single side of
            # the other, there can be no intersections.
            if np.all(np.sign(other_from_self) == 1) or \
                np.all(np.sign(other_from_self) == -1) or \
                np.all(np.sign(self_from_other) == 1) or \
                np.all(np.sign(self_from_other) == -1):
                return int_points, on_boundary_self, on_boundary_other

        ####
        # Check for intersection between interior of one polygon with
        # segment of the other.

        # Compute intersections, with both polygons as first argument
        isect_self_other = cg.polygon_segment_intersect(self.p, other.p,
                                                        tol=tol,
                                                        include_bound_pt=True)
        isect_other_self = cg.polygon_segment_intersect(other.p, self.p,
                                                        tol=tol,
                                                        include_bound_pt=True)

        # Process data
        if isect_self_other is not None:
            int_points = np.hstack((int_points, isect_self_other))

            # An intersection between self and other (in that order) is defined
            # as being between interior of self and boundary of other. See
            # polygon_segment_intersect for details.
            on_boundary_self = False
            on_boundary_other = False

        if isect_other_self is not None:
            int_points = np.hstack((int_points, isect_other_self))

            # Interior of other intersected by boundary of self
            on_boundary_self = False
            on_boundary_other = False

        if int_points.shape[1] > 1:
            int_points, _, _ \
                = setmembership.unique_columns_tol(int_points, tol=tol)

        # There should be at most two of these points.
        # In some cases, likely involving extrusion, several segments may lay
        # essentially in the fracture plane, producing more than two segments.
        # Thus, if more than two colinear points are found, pick out the first
        # and last one.
        if int_points.shape[1] > 2:
            if cg.is_collinear(int_points, tol):
                sort_ind = cg.argsort_point_on_line(int_points, tol)
                int_points = int_points[:, [sort_ind[0], sort_ind[-1]]]
            else:
                # This is a bug
                raise ValueError(''' Found more than two intersection between
                                 fracture polygons.
                                 ''')

        ####
        # Next, check for intersections between the polygon boundaries
        bound_sect_self_other = cg.polygon_boundaries_intersect(self.p,
                                                                other.p,
                                                                tol=tol)
        bound_sect_other_self = cg.polygon_boundaries_intersect(other.p,
                                                                self.p,
                                                                tol=tol)

        def point_on_segment(ip, poly, need_two=True):
            # Check if a set of points are located on a single segment
            if need_two and ip.shape[1] < 2 or\
                ((not need_two) and ip.shape[1] < 1):
                return False
            start = poly
            end = np.roll(poly, 1, axis=1)
            for si in range(start.shape[1]):
                dist, cp = cg.dist_points_segments(ip, start[:, si],
                                                   end[:, si])
                if np.all(dist < tol):
                    return True
            return False
        # Short cut: If no boundary intersections, we return the interior
        # points
        if len(bound_sect_self_other) == 0 and len(bound_sect_other_self) == 0:
            if check_point_contact and int_points.shape[1] == 1:
                #  contacts are not implemented. Give a warning, return no
                # interseciton, and hope the meshing software is merciful
                if hasattr(self, 'index') and hasattr(other, 'index'):
                    logger.warning("""Found a point contact between fracture
                                   %i
                                   and %i at (%.5f, %.5f, %.5f)""", self.index,
                                   other.index, *int_points)
                else:
                    logger.warning("""Found point contact between fractures
                                   with no index. Coordinate: (%.5f, %.5f,
                                   %.5f)""", *int_points)
                return np.empty((3, 0)), on_boundary_self, on_boundary_other
            # None of the intersection points lay on the boundary
            else:


                # The 'interior' points can still be on the boundary (naming
                # of variables should be updated). The points form a boundary
                # segment if they all lie on the a single segment of the
                # fracture.
                on_boundary_self = point_on_segment(int_points, self.p)
                on_boundary_other = point_on_segment(int_points, other.p)
                return int_points, on_boundary_self, on_boundary_other

        # Else, we have boundary intersection, and need to process them
        bound_pt_self, self_segment, is_vertex_self, self_cuts_through = \
                self._process_segment_isect(bound_sect_self_other, self.p, tol,
                                            other.p)

        bound_pt_other, other_segment, is_vertex_other, other_cuts_through = \
                self._process_segment_isect(bound_sect_other_self, other.p,
                                            tol, self.p)

        # Run some sanity checks

        # Convex polygons can intersect each other in at most two points (and a
        # line inbetween)
        if int_points.shape[1] == 1:
            # There should be exactly one unique boundary point.
            bp = np.hstack((bound_pt_self, bound_pt_other))
            if bp.shape[1] == 0:
                # The other point on the intersection line must be a vertex.
                # Brute force search
                found_vertex = False
                for self_p in self.p.T:
                    diff = self_p.reshape((-1, 1)) - other.p
                    dist = np.sqrt(np.sum(np.power(diff, 2), axis=0))
                    if np.any(np.isclose(dist, 0, rtol=tol)):
                        if found_vertex:
                            raise ValueError('Found > 2 intersection points')
                        found_vertex = True
                        int_points = np.hstack((int_points,
                                                self_p.reshape((-1, 1))))

                # There is not more to say here, simply return
                return int_points, on_boundary_self, on_boundary_other

            u_bound_pt, _, _ = setmembership.unique_columns_tol(bp, tol=tol)
            assert u_bound_pt.shape[1] == 1, 'The fractures should be convex'

        # If a segment runs through the polygon, there should be no interior points.
        # This may be sensitive to tolerances, should be a useful test to gauge
        # that.

        # Storage for intersection points located on the boundary
        bound_pt = []

        bp, _, _ = setmembership.unique_columns_tol(np.hstack((int_points,
                                                               bound_pt_self,
                                                               bound_pt_other)))

        assert bp.shape[1] == int_points.shape[1], """
            Please file an issue on GitHub, containing this message, and the
            coordinates of the two polygons.

            This test is inserted to
            look for redundancies in the intersection algorithm. If this never
            kicks in, a lot of the code complexity can be kicked out.
            Unfortunately, the testing must be done on a somewhat wide range
            of fractures, thus the assertion is just left standing for a while.
            Sorry about this! EK"""

        self_segment = point_on_segment(bound_pt_self, self.p)
        other_segment = point_on_segment(bound_pt_other, other.p)

        # Cover the case of a segment - essentially an L-intersection
        if self_segment:
            assert bound_pt_self.shape[1] == 2

            # Depending on whether the intersection points are also vertexes
            # of the polygons, bound_pt_self and other need not be identical.
            # Return the uniquified combination of the two
            bound_pt = np.hstack((bound_pt_other, bound_pt_self))
            bound_pt, _, _ = setmembership.unique_columns_tol(bound_pt,
                                                               tol=tol)

            on_boundary_self = self_segment
            on_boundary_other = other_segment or \
                                    point_on_segment(bound_pt_other, other.p)

            return bound_pt, on_boundary_self, on_boundary_other
        # Cover the case of a segment - essentially an L-intersection
        if other_segment:
            assert bound_pt_other.shape[1] == 2

            # Depending on whether the intersection points are also vertexes
            # of the polygons, bound_pt_self and other need not be identical.
            # Return the uniquified combination of the two
            bound_pt = np.hstack((bound_pt_other, bound_pt_self))
            bound_pt, _, _ = setmembership.unique_columns_tol(bound_pt,
                                                               tol=tol)

            on_boundary_self = self_segment or \
                                   point_on_segment(bound_pt_self, self.p)
            on_boundary_other = other_segment
            return bound_pt, on_boundary_self, on_boundary_other

        # Case where one boundary segment of one fracture cuts through two
        # boundary segment (thus the surface) of the other fracture. Gives a
        # T-type intersection
        if self_cuts_through:
            on_boundary_self = True
            on_boundary_other = False
            # Depending on whether the intersection points are also vertexes
            # of the polygons, bound_pt_self and other need not be identical.
            # Return the uniquified combination of the two
            bound_pt = np.hstack((bound_pt_other, bound_pt_self))
            bound_pt, _, _ = setmembership.unique_columns_tol(bound_pt,
                                                               tol=tol)

            return bound_pt, on_boundary_self, on_boundary_other
        elif other_cuts_through:
            on_boundary_self = False
            on_boundary_other = True

            # Depending on whether the intersection points are also vertexes
            # of the polygons, bound_pt_self and other need not be identical.
            # Return the uniquified combination of the two
            bound_pt = np.hstack((bound_pt_other, bound_pt_self))
            bound_pt, _, _ = setmembership.unique_columns_tol(bound_pt,
                                                               tol=tol)

            return bound_pt, on_boundary_self, on_boundary_other

        bound_pt = np.hstack((int_points, bound_pt_self))

        # Check if there are two boundary points on the same segment. If so,
        # this is a boundary segment.
        on_boundary_self = False
        if bound_pt_self.shape[1] == 2:
            if bound_sect_self_other[0][0] == bound_sect_self_other[1][0]:
                on_boundary_self = True
        on_boundary_other = False
        if bound_pt_other.shape[1] == 2:
            if bound_sect_other_self[0][0] == bound_sect_other_self[1][0]:
                on_boundary_other = True
        on_boundary_self = point_on_segment(bound_pt_self, self.p)
        on_boundary_other = point_on_segment(bound_pt_other, other.p)
        # Special case if a segment is cut as one interior point (by its
        # vertex), and a boundary point on the same segment, this is a boundary
        # segment
        if bound_pt_self.shape[1] == 1:
            for ind in range(int_points.shape[1]):
                is_vert, vi = self.is_vertex(int_points[:, ind])
                seg_i = bound_sect_self_other[0][0]
                nfp = self.p.shape[1]
                if is_vert and (vi == seg_i or (seg_i+1) % nfp == vi):
                    on_boundary_self = True
        if bound_pt_other.shape[1] == 1:
            for ind in range(int_points.shape[1]):
                is_vert, vi = other.is_vertex(int_points[:, ind])
                seg_i = bound_sect_other_self[0][0]
                nfp = other.p.shape[1]
                if is_vert and (vi == seg_i or (seg_i+1) % nfp == vi):
                    on_boundary_other = True

        bound_pt, _, _ = setmembership.unique_columns_tol(bound_pt, tol=tol)
        return bound_pt, on_boundary_self, on_boundary_other

    def _process_segment_isect(self, isect_bound, poly, tol, other_poly):
        """
        Helper function to interpret result from polygon_boundaries_intersect

        Classify an intersection between segments, from the perspective of a
        polygon, as:
        i) Sharing a segment
        ii) Sharing part of a segment
        ii) Sharing a point, which coincides with a polygon vertex
        iii) Sharing a point that splits a segment of the polygn

        Parameters:
            isect_bound: intersections
            poly: First (not second!) polygon sent into intersection finder

        """
        bound_pt = np.empty((3, 0))

        # Boolean indication of a shared segment
        has_segment = False
        # Boolean indication of an intersection in a vertex
        non_vertex = []
        # Counter for how many times each segment is found
        num_occ = np.zeros(poly.shape[1])

        # Number of vertexes on the other polygon - used below to identify
        # whether the intersection coincides with these.
        num_pt = poly.shape[1]
        num_pt_other = other_poly.shape[1]


        # Loop over all intersections, process information
        for bi in isect_bound:

            # Index of the intersecting segments

            # Special case: For T-type intersection where the vertexes of one
            # polygon lies on the segment of the other, they do not count
            # towards cutting through the segment.
            expanded = np.hstack((other_poly, bi[2]))
            other_unique, _, _ = setmembership.unique_columns_tol(expanded,
                                                              tol=tol)
            if other_unique.shape[1] > num_pt_other:
                num_occ[bi[0]] += 1

            # Coordinates of the intersections
            ip = bi[2]

            # No intersections should have more than two poitns
            assert ip.shape[1] < 3

            ip_unique, _, _ = setmembership.unique_columns_tol(ip, tol=tol)
            if ip_unique.shape[1] == 2:
                # The polygons share a segment, or a
                bound_pt = np.hstack((bound_pt, ip_unique))
                has_segment = True
                poly_ext, o2n, _ = setmembership.unique_columns_tol(
                    np.hstack((poly, ip_unique)), tol=tol)
                non_vertex += list(o2n[-2:] >= num_pt)

                # No need to deal with non_vertex here, there should be no more
                # intersections (convex, non-overlapping polygons).
            elif ip_unique.shape[1] == 1:
                # Either a vertex or single intersection point.
                poly_ext, _, _ = setmembership.unique_columns_tol(
                    np.hstack((poly, ip_unique)), tol=tol)
                if poly_ext.shape[1] == poly.shape[1]:
                    # This is a vertex, we skip it
                    bound_pt = np.hstack((bound_pt, ip_unique))
                    non_vertex.append(False)
                else:
                    # New point contact
                    bound_pt = np.hstack((bound_pt, ip_unique))
                    non_vertex.append(True)
            else:
                # This should never happen for convex polygons
                raise ValueError(
                    'Should not have more than two intersection points')

        # Now, if any segment has been found more than once, it cuts two
        # segments of the other polygon.
        cuts_two = np.any(num_occ > 1)

        # Return a unique version of bound_pt
        # No need to uniquify unless there is more than one point.
        if bound_pt.shape[1] > 1:
            bound_pt, o2n, n2o = \
                setmembership.unique_columns_tol(bound_pt, tol=tol)
            non_vertex = np.array([non_vertex[i] for i in o2n])

        assert bound_pt.shape[1] <= 2

        has_segment = False
        if bound_pt.shape[1] == 2 and not (non_vertex.any()):
            # We've got two vertexes, let's see if they are a segment
            ap = np.hstack((poly, bound_pt))
            rp, o2n, n2o = setmembership.unique_columns_tol(ap, tol=tol)
            bp_n2o = np.sort(n2o[-2:])
            if (bp_n2o[0] +1) == bp_n2o[1] or\
                bp_n2o[0] == 0 and bp_n2o[1] == poly.shape[1]:
                has_segment = True


        return bound_pt, has_segment, non_vertex, cuts_two


    def impose_boundary(self, box, tol):
        """
        Impose a boundary on a fracture, defined by a bounding box.

        If the fracture extends outside the box, it will be truncated, and new
        points are inserted on the intersection with the boundary. It is
        assumed that the points defining the fracture defines a convex set (in
        its natural plane) to begin with.

        The attribute self.p will be changed if intersections are found. The
        original vertexes can still be recovered from self.orig_p.

        The box is specified by its extension in Cartesian coordinates.

        Parameters:
            box (dicitionary): The bounding box, specified by keywords xmin,
                xmax, ymin, ymax, zmin, zmax.
            tol (double): Tolerance, defines when two points are considered
                equal.

        """

        # Maximal extent of the fracture
        min_coord = self.p.min(axis=1)
        max_coord = self.p.max(axis=1)

        # Coordinates of the bounding box
        x0_box = box['xmin']
        x1_box = box['xmax']
        y0_box = box['ymin']
        y1_box = box['ymax']
        z0_box = box['zmin']
        z1_box = box['zmax']

        # Gather the box coordinates in an array
        box_array = np.array([[x0_box, x1_box],
                              [y0_box, y1_box],
                              [z0_box, z1_box]])

        # We need to be a bit careful if the fracture extends outside the
        # bounding box on two (non-oposite) sides. In addition to the insertion
        # of points along the segments defined by self.p, this will also
        # require the insertion of points at the meeting of the two sides. To
        # capture this, we first look for the intersection between the fracture
        # and planes that extends further than the plane, and then later
        # move the intersection points to lay at the real bounding box
        x0 = np.minimum(x0_box, min_coord[0] - 10 * tol)
        x1 = np.maximum(x1_box, max_coord[0] + 10 * tol)
        y0 = np.minimum(y0_box, min_coord[1] - 10 * tol)
        y1 = np.maximum(y1_box, max_coord[1] + 10 * tol)
        z0 = np.minimum(z0_box, min_coord[2] - 10 * tol)
        z1 = np.maximum(z1_box, max_coord[2] + 10 * tol)


        def outside_box(p, bound_i):
            # Helper function to test if points are outside the bounding box
            relative = np.amax(np.linalg.norm(p, axis=0))
            p = cg.snap_to_grid(p, tol=tol/relative)
            # snap_to_grid will impose a grid of size self.tol, thus points
            # that are more than half that distance away from the boundary
            # are deemed outside.
            # To reduce if-else on the boundary index, we compute all bounds,
            # and then return the relevant one, as specified by bound_i
            west_of = p[0] < x0_box - tol / 2
            east_of = p[0] > x1_box + tol / 2
            south_of = p[1] < y0_box - tol / 2
            north_of = p[1] > y1_box + tol / 2
            beneath = p[2] < z0_box - tol / 2
            above = p[2] > z1_box + tol / 2
            outside = np.vstack((west_of, east_of, south_of, north_of,
                                 beneath, above))
            return outside[bound_i]


        # Represent the planes of the bounding box as fractures, to allow
        # us to use the fracture intersection methods.
        # For each plane, we keep the fixed coordinate to the value specified
        # by the box, and extend the two others to cover segments that run
        # through the extension of the plane only.

        # Move these to FractureNetwork.impose_external_boundary.
        # Doesn't immediately work. Depend on the fracture.
        west = Fracture(np.array([[x0_box, x0_box, x0_box, x0_box],
                                  [y0, y1, y1, y0],
                                  [z0, z0, z1, z1]]),
                        check_convexity=False)
        east = Fracture(np.array([[x1_box, x1_box, x1_box, x1_box],
                                  [y0, y1, y1, y0],
                                  [z0, z0, z1, z1]]),
                        check_convexity=False)
        south = Fracture(np.array([[x0, x1, x1, x0],
                                   [y0_box, y0_box, y0_box, y0_box],
                                   [z0, z0, z1, z1]]),
                         check_convexity=False)
        north = Fracture(np.array([[x0, x1, x1, x0],
                                   [y1_box, y1_box, y1_box, y1_box],
                                   [z0, z0, z1, z1]]),
                         check_convexity=False)
        bottom = Fracture(np.array([[x0, x1, x1, x0],
                                    [y0, y0, y1, y1],
                                    [z0_box, z0_box, z0_box, z0_box]]),
                          check_convexity=False)
        top = Fracture(np.array([[x0, x1, x1, x0],
                                 [y0, y0, y1, y1],
                                 [z1_box, z1_box, z1_box, z1_box]]),
                       check_convexity=False)
        # Collect in a list to allow iteration
        bound_planes = [west, east, south, north, bottom, top]

        # Loop over all boundary sides and look for intersections
        for bi, bf in enumerate(bound_planes):
            # Dimensions that are not fixed by bf
            active_dims = np.ones(3, dtype=np.bool)
            active_dims[np.floor(bi/2).astype('int')] = 0
            # Convert to indices
            active_dims = np.squeeze(np.argwhere(active_dims))

            # Find intersection points
            isect, _, _ = self.intersects(bf, tol, check_point_contact=False)
            num_isect = isect.shape[1]
            if len(isect) > 0 and num_isect > 0:
                num_pts_orig = self.p.shape[1]
                # Add extra points at the end of the point list.
                self.p, _, _ \
                    = setmembership.unique_columns_tol(np.hstack((self.p,
                                                                  isect)))
                num_isect = self.p.shape[1] - num_pts_orig
                if num_isect == 0:
                    continue

                # Sort fracture points in a ccw order.
                # This must be done before sliding the intersection points
                # (below), since the latter may break convexity of the
                # fracture, thus violate the (current) implementation of
                # points_2_ccw()
                sort_ind = self.points_2_ccw()

                # The next step is to decide whether and how to move the
                # intersection points.

                # If all intersection points are outside, and on the same side
                # of the box for all of the active dimensions, convexity of the
                # polygon implies that the whole fracture is outside the
                # bounding box. We signify this by setting self.p empty.
                if np.any(np.all(isect[active_dims] < \
                          box_array[active_dims, 0], axis=1), axis=0):
                    self.p = np.empty((3, 0))
                    # No need to consider other boundary planes
                    break
                if np.any(np.all(isect[active_dims] > \
                          box_array[active_dims, 1], axis=1), axis=0):
                    self.p = np.empty((3, 0))
                    # No need to consider other boundary planes
                    break

                # The intersection points will lay on the bounding box on one
                # of the dimensions (that of bf, specified by xyz_01_box), but
                # may be outside the box for the other sides (xyz_01). We thus
                # need to move the intersection points in the plane of bf and
                # the fracture plane.
                # The relevant tangent vector is perpendicular to both the
                # fracture and bf
                normal_self = cg.compute_normal(self.p)
                normal_bf = cg.compute_normal(bf.p)
                tangent = np.cross(normal_self, normal_bf)
                # Unit vector
                tangent *= 1./ np.linalg.norm(tangent)

                isect_ind = np.argwhere(sort_ind >= num_pts_orig).ravel('F')
                p_isect = self.p[:, isect_ind]

                # Loop over all intersection points and active dimensions. If
                # the point is outside the bounding box, move it.
                for pi in range(num_isect):
                    for dim, other_dim in zip(active_dims, active_dims[::-1]):
                        # Test against lower boundary
                        lower_diff = p_isect[dim, pi] - box_array[dim, 0]
                        # Modify coordinates if necessary. This dimension is
                        # simply set to the boundary, while the other should
                        # slide along the tangent vector
                        if lower_diff < 0:
                            p_isect[dim, pi] = box_array[dim, 0]
                            # We know lower_diff != 0, no division by zero.
                            # We may need some tolerances, though.
                            t = tangent[dim] / lower_diff
                            p_isect[other_dim, pi] += t * tangent[other_dim]

                        # Same treatment of the upper boundary
                        upper_diff = p_isect[dim, pi] - box_array[dim, 1]
                        # Modify coordinates if necessary. This dimension is
                        # simply set to the boundary, while the other should
                        # slide along the tangent vector
                        if upper_diff > 0:
                            p_isect[dim, pi] = box_array[dim, 1]
                            t = tangent[dim] / upper_diff
                            p_isect[other_dim, pi] -= t * tangent[other_dim]

                # Finally, identify points that are outside the face bf
                inside = np.logical_not(outside_box(self.p, bi))
                # Dump points that are outside.
                self.p = self.p[:, inside]
                self.p, _, _ = setmembership.unique_columns_tol(self.p, tol=tol)
                # We have modified the fractures, so re-calculate the centroid
                self.compute_centroid()
            else:
                # No points exists, but the whole point set can still be
                # outside the relevant boundary face.
                outside = outside_box(self.p, bi)
                if np.all(outside):
                    self.p = np.empty((3, 0))
            # There should be at least three points in a fracture.
            if self.p.shape[1] < 3:
                break

    def __repr__(self):
        return self.__str__()

    def __str__(self):
        s = 'Points: \n'
        s += str(self.p) + '\n'
        s += 'Center: ' + str(self.center)
        return s

    def plot_frame(self, ax=None):

        if ax is None:
            fig = plt.figure()
            ax = fig.gca(projection='3d')
        x = np.append(self.p[0], self.p[0, 0])
        y = np.append(self.p[1], self.p[1, 0])
        z = np.append(self.p[2], self.p[2, 0])
        ax.plot(x, y, z)
        return ax

#--------------------------------------------------------------------


class EllipticFracture(Fracture):
    """
    Subclass of Fractures, representing an elliptic fracture.

    """

    def __init__(self, center, major_axis, minor_axis, major_axis_angle,
                 strike_angle, dip_angle, num_points=16):
        """
        Initialize an elliptic shaped fracture, approximated by a polygon.


        The rotation of the plane is calculated using three angles. First, the
        rotation of the major axis from the x-axis. Next, the fracture is
        inclined by specifying the strike angle (which gives the rotation
        axis) measured from the x-axis, and the dip angle. All angles are
        measured in radians.

        Parameters:
            center (np.ndarray, size 3x1): Center coordinates of fracture.
            major_axis (double): Length of major axis (radius-like, not
                diameter).
            minor_axis (double): Length of minor axis. There are no checks on
                whether the minor axis is less or equal the major.
            major_axis_angle (double, radians): Rotation of the major axis from
                the x-axis. Measured before strike-dip rotation, see above.
            strike_angle (double, radians): Line of rotation for the dip.
                Given as angle from the x-direction.
            dip_angle (double, radians): Dip angle, i.e. rotation around the
                strike direction.
            num_points (int, optional): Number of points used to approximate
                the ellipsis. Defaults to 16.

        Example:
            Fracture centered at [0, 1, 0], with a ratio of lengths of 2,
            rotation in xy-plane of 45 degrees, and an incline of 30 degrees
            rotated around the x-axis.
            >>> frac = EllipticFracture(np.array([0, 1, 0]), 10, 5, np.pi/4, 0,
                                        np.pi/6)

        """
        if center.ndim == 1:
            center = center.reshape((-1, 1))
        self.center = center

        # First, populate polygon in the xy-plane
        angs = np.linspace(0, 2 * np.pi, num_points + 1, endpoint=True)[:-1]
        x = major_axis * np.cos(angs)
        y = minor_axis * np.sin(angs)
        z = np.zeros_like(angs)
        ref_pts = np.vstack((x, y, z))

        assert cg.is_planar(ref_pts)

        # Rotate reference points so that the major axis has the right
        # orientation
        major_axis_rot = cg.rot(major_axis_angle, [0, 0, 1])
        rot_ref_pts = major_axis_rot.dot(ref_pts)

        assert cg.is_planar(rot_ref_pts)

        # Then the dip
        # Rotation matrix of the strike angle
        strike_rot = cg.rot(strike_angle, np.array([0, 0, 1]))
        # Compute strike direction
        strike_dir = strike_rot.dot(np.array([1, 0, 0]))
        dip_rot = cg.rot(dip_angle, strike_dir)

        dip_pts = dip_rot.dot(rot_ref_pts)

        assert cg.is_planar(dip_pts)

        # Set the points, and store them in a backup.
        self.p = center + dip_pts
        self.orig_p = self.p.copy()

        # Compute normal vector
        self.normal = cg.compute_normal(self.p)[:, None]

        assert cg.is_planar(self.orig_p, self.normal)

#-------------------------------------------------------------------------


class Intersection(object):

    def __init__(self, first, second, coord, bound_first=False, bound_second=False):
        self.first = first
        self.second = second
        self.coord = coord
        # Information on whether the intersection points lies on the boundaries
        # of the fractures
        self.bound_first = bound_first
        self.bound_second = bound_second

    def __repr__(self):
        s = 'Intersection between fractures ' + str(self.first.index) + ' and ' + \
            str(self.second.index) + '\n'
        s += 'Intersection points: \n'
        for i in range(self.coord.shape[1]):
            s += '(' + str(self.coord[0, i]) + ', ' + str(self.coord[1, i]) + ', ' + \
                 str(self.coord[2, i]) + ') \n'
        if self.coord.size > 0:
            s += 'On boundary of first fracture ' + str(self.bound_first) + '\n'
            s += 'On boundary of second fracture ' + str(self.bound_second)
            s += '\n'
        return s

    def get_other_fracture(self, i):
        if self.first == i:
            return self.second
        else:
            return self.first

#----------------------------------------------------------------------------


class FractureNetwork(object):
    """
    Collection of Fractures with geometrical information. Facilitates
    computation of intersections of the fracture. Also incorporates the
    bounding box as six boundary fractures and the possibility to impose
    additional gridding constraints through subdomain boundaries. To ensure
    that all fractures lie within the box, call impose_external_boundary()
    _after_ all fractures and subdomains have been specified.
    """

    def __init__(self, fractures=None, verbose=0, tol=1e-4):

        self._fractures = fractures

        for i, f in enumerate(self._fractures):
            f.set_index(i)

        self.intersections = []

        self.has_checked_intersections = False
        self.tol = tol
        self.verbose = verbose

        # Initialize with an empty domain. Can be modified later by a call to
        # 'impose_external_boundary()'
        self.domain = None
        # Initialize mesh size parameters as empty
        self.h_min = None
        self.h_ideal = None

        # Assign an empty tag dictionary
        self.tags = {}

        # No auxiliary points have been added
        self.auxiliary_points_added = False

        # No external domain set
        self.domain = None

    def add(self, f):
        # Careful here, if we remove one fracture and then add, we'll have
        # identical indices.
        f.set_index(len(self._fractures))
        self._fractures.append(f)

    def __getitem__(self, position):
        return self._fractures[position]

    def get_normal(self, frac):
        return self._fractures[frac].normal

    def get_center(self, frac):
        return self._fractures[frac].center

    def intersections_of_fracture(self, frac):
        """ Get all known intersections for a fracture.

        If called before find_intersections(), the returned list will be empty.

        Paremeters:
            frac: A fracture in the network

        Returns:
            np.array (Intersection): Array of intersections

        """
        if isinstance(frac, int):
            fi = frac
        else:
            fi = frac.index
        frac_arr = []
        for i in self.intersections:
            if i.coord.size == 0:
                continue
            if i.first.index == fi or i.second.index == fi:
                frac_arr.append(i)
        return frac_arr


    def find_intersections(self, use_orig_points=False):
        """
        Find intersections between fractures in terms of coordinates.

        The intersections are stored in the attribute self.Intersections.

        Handling of the intersections (splitting into non-intersecting
        polygons, paving the way for gridding) is taken care of by the function
        split_intersections().

        Note that find_intersections() should be invoked after external
        boundaries are imposed. If the reverse order is applied, intersections
        outside the domain may be identified, with unknown consequences for the
        reliability of the methods. If intersections outside the bounding box
        are of interest, these can be found by setting the parameter
        use_orig_points to True.

        Parameters:
            use_orig_points (boolean, optional): Whether to use the original
                fracture description in the search for intersections. Defaults
                to False. If True, all fractures will have their attribute p
                reset to their original value.

        """
        self.has_checked_intersections = True
        logger.info('Find intersection between fratures')
        start_time = time.time()

        # If desired, use the original points in the fracture intersection.
        # This will reset the field self._fractures.p, and thus revoke
        # modifications due to boundaries etc.
        if use_orig_points:
            for f in self._fractures:
                f.p = f.orig_p

        for i, first in enumerate(self._fractures):
            for j in range(i + 1, len(self._fractures)):
                second = self._fractures[j]
                isect, bound_first, bound_second = first.intersects(second,
                                                                    self.tol)
                if len(isect) > 0:
                    # Let the intersection know whether both intersection
                    # points lies on the boundary of each fracture
                    self.intersections.append(Intersection(first, second,
                                                           isect,
                                                           bound_first=bound_first,
                                                           bound_second=bound_second))

        logger.info('Found %i intersections. Ellapsed time: %.5f',
                    len(self.intersections), time.time() - start_time)


    def intersection_info(self, frac_num=None):
        # Number of fractures with some intersection
        num_intersecting_fracs = 0
        # Number of intersections in total
        num_intersections = 0

        if frac_num is None:
            frac_num = np.arange(len(self._fractures))
        for f in frac_num:
            isects = []
            for i in self.intersections:
                if i.first.index == f and i.coord.shape[1] > 0:
                    isects.append(i.second.index)
                elif i.second.index == f and i.coord.shape[1] > 0:
                    isects.append(i.first.index)
            if len(isects) > 0:
                num_intersecting_fracs += 1
                num_intersections += len(isects)

                if self.verbose > 1:
                    print('  Fracture ' + str(f) + ' intersects with'\
                          ' fractuer(s) ' + str(isects))
        # Print aggregate numbers. Note that all intersections are counted
        # twice (from first and second), thus divide by two.
        print('In total ' + str(num_intersecting_fracs) + ' fractures '
              + 'intersect in ' + str(int(num_intersections/2)) \
              + ' intersections')


    def split_intersections(self):
        """
        Based on the fracture network, and their known intersections, decompose
        the fractures into non-intersecting sub-polygons. These can
        subsequently be exported to gmsh.

        The method will add an atribute decomposition to self.

        """

        logger.info('Split intersections')
        start_time = time.time()

        # First, collate all points and edges used to describe fracture
        # boundaries and intersections.
        all_p, edges,\
            edges_2_frac, is_boundary_edge = self._point_and_edge_lists()

        if self.verbose > 1:
            self._verify_fractures_in_plane(all_p, edges, edges_2_frac)

        # By now, all segments in the grid are defined by a unique set of
        # points and edges. The next task is to identify intersecting edges,
        # and split them.
        all_p, edges, edges_2_frac, is_boundary_edge\
            = self._remove_edge_intersections(all_p, edges, edges_2_frac,
                                              is_boundary_edge)

        if self.verbose > 1:
            self._verify_fractures_in_plane(all_p, edges, edges_2_frac)

        # Store the full decomposition.
        self.decomposition = {'points': all_p,
                              'edges': edges.astype('int'),
                              'is_bound': is_boundary_edge,
                              'edges_2_frac': edges_2_frac}
        polygons = []
        line_in_frac = []
        for fi, _ in enumerate(self._fractures):
            ei = []
            ei_bound = []
            # Find the edges of this fracture, add to either internal or
            # external fracture list
            for i, e in enumerate(zip(edges_2_frac, is_boundary_edge)):
                # Check that the boundary information matches the fractures
                assert e[0].size == e[1].size
                hit = np.where(e[0] == fi)[0]
                if hit.size == 1:
                    if e[1][hit]:
                        ei_bound.append(i)
                    else:
                        ei.append(i)
                elif hit.size > 1:
                    raise ValueError('Non-unique fracture edge relation')
                else:
                    continue

            poly = sort_points.sort_point_pairs(edges[:2, ei_bound])
            polygons.append(poly)
            line_in_frac.append(ei)

        self.decomposition['polygons'] = polygons
        self.decomposition['line_in_frac'] = line_in_frac

#                              'polygons': poly_segments,
#                             'polygon_frac': poly_2_frac}

        logger.info('Finished fracture splitting after %.5f seconds',
                    time.time() - start_time)

    def _fracs_2_edges(self, edges_2_frac):
        """ Invert the mapping between edges and fractures.

        Returns:
            List of list: For each fracture, index of all edges that points to
                it.
        """
        f2e = []
        for fi in len(self._fractures):
            f_l = []
            for ei, e in enumerate(edges_2_frac):
                if fi in e:
                    f_l.append(ei)
            f2e.append(f_l)
        return f2e

    def _point_and_edge_lists(self):
        """
        Obtain lists of all points and connections necessary to describe
        fractures and their intersections.

        Returns:
            np.ndarray, 3xn: Unique coordinates of all points used to describe
            the fracture polygons, and their intersections.

            np.ndarray, 2xn_edge: Connections between points, formed either
                by a fracture boundary, or a fracture intersection.
            list: For each edge, index of all fractures that point to the
                edge.
            np.ndarray of bool (size=num_edges): A flag telling whether the
                edge is on the boundary of a fracture.

        """
        logger.info('Compile list of points and edges')
        start_time = time.time()

        # Field for all points in the fracture description
        all_p = np.empty((3, 0))
        # All edges, either as fracture boundary, or fracture intersection
        edges = np.empty((2, 0))
        # For each edge, a list of all fractures pointing to the edge.
        edges_2_frac = []

        # Field to know if an edge is on the boundary of a fracture.
        # Not sure what to do with a T-type intersection here
        is_boundary_edge = []

        # First loop over all fractures. All edges are assumed to be new; we
        # will deal with coinciding points later.
        for fi, frac in enumerate(self._fractures):
            num_p = all_p.shape[1]
            num_p_loc = frac.p.shape[1]
            all_p = np.hstack((all_p, frac.p))

            loc_e = num_p + np.vstack((np.arange(num_p_loc),
                                       (np.arange(num_p_loc) + 1) % num_p_loc))
            edges = np.hstack((edges, loc_e))
            for i in range(num_p_loc):
                edges_2_frac.append([fi])
                is_boundary_edge.append([True])

        # Next, loop over all intersections, and define new points and edges
        for i in self.intersections:
            # Only add information if the intersection exists, that is, it has
            # a coordinate.
            if i.coord.size > 0:
                num_p = all_p.shape[1]
                all_p = np.hstack((all_p, i.coord))

                edges = np.hstack(
                    (edges, num_p + np.arange(2).reshape((-1, 1))))
                edges_2_frac.append([i.first.index, i.second.index])
                # If the intersection points are on the boundary of both
                # fractures, this is a boundary segment.
                # This does not cover the case of a T-intersection, that will
                # have to come later.
                if i.bound_first and i.bound_second:
                    is_boundary_edge.append([True, True])
                elif i.bound_first and not i.bound_second:
                    is_boundary_edge.append([True, False])
                elif not i.bound_first and i.bound_second:
                    is_boundary_edge.append([False, True])
                else:
                    is_boundary_edge.append([False, False])

        # Ensure that edges are integers
        edges = edges.astype('int')

        logger.info('Points and edges done. Elapsed time %.5f', time.time() -
                    start_time)

        return self._uniquify_points_and_edges(all_p, edges, edges_2_frac,
                                               is_boundary_edge)

    def _uniquify_points_and_edges(self, all_p, edges, edges_2_frac,
                                   is_boundary_edge):
        # Snap the points to an underlying Cartesian grid. This is the basis
        # for declearing two points equal
        # NOTE: We need to account for dimensions in the tolerance;

        start_time = time.time()
        logger.info("""Uniquify points and edges, starting with %i points, %i
                    edges""", all_p.shape[1], edges.shape[1])

#        all_p = cg.snap_to_grid(all_p, tol=self.tol)

        # We now need to find points that occur in multiple places
        p_unique, unique_ind_p, \
            all_2_unique_p = setmembership.unique_columns_tol(all_p, tol=
                                                              self.tol *
                                                              np.sqrt(3))

        # Update edges to work with unique points
        edges = all_2_unique_p[edges]

        # Look for edges that share both nodes. These will be identical, and
        # will form either a L/Y-type intersection (shared boundary segment),
        # or a three fractures meeting in a line.
        # Do a sort of edges before looking for duplicates.
        e_unique, unique_ind_e, all_2_unique_e = \
            setmembership.unique_columns_tol(np.sort(edges, axis=0))

        # Update the edges_2_frac map to refer to the new edges
        edges_2_frac_new = e_unique.shape[1] * [np.empty(0)]
        is_boundary_edge_new = e_unique.shape[1] * [np.empty(0)]

        for old_i, new_i in enumerate(all_2_unique_e):
            edges_2_frac_new[new_i], ind =\
                np.unique(np.hstack((edges_2_frac_new[new_i],
                                     edges_2_frac[old_i])),
                          return_index=True)
            tmp = np.hstack((is_boundary_edge_new[new_i],
                             is_boundary_edge[old_i]))
            is_boundary_edge_new[new_i] = tmp[ind]

        edges_2_frac = edges_2_frac_new
        is_boundary_edge = is_boundary_edge_new

        # Represent edges by unique values
        edges = e_unique

        # The uniquification of points may lead to edges with identical start
        # and endpoint. Find and remove these.
        point_edges = np.where(np.squeeze(np.diff(edges, axis=0)) == 0)[0]
        edges = np.delete(edges, point_edges, axis=1)
        unique_ind_e = np.delete(unique_ind_e, point_edges)
        for ri in point_edges[::-1]:
            del edges_2_frac[ri]
            del is_boundary_edge[ri]

        # Ensure that the edge to fracture map to a list of numpy arrays.
        # Use unique so that the same edge only refers to an edge once.
        edges_2_frac = [np.unique(np.array(edges_2_frac[i])) for i in
                        range(len(edges_2_frac))]

        # Sanity check, the fractures should still be defined by points in a
        # plane.
        self._verify_fractures_in_plane(p_unique, edges, edges_2_frac)

        logger.info('''Uniquify complete. %i points, %i edges. Ellapsed time
                    %.5f''', p_unique.shape[1], edges.shape[1], time.time() -
                    start_time)

        return p_unique, edges, edges_2_frac, is_boundary_edge

    def _remove_edge_intersections(self, all_p, edges, edges_2_frac,
                                   is_boundary_edge):
        """
        Remove crossings from the set of fracture intersections.

        Intersecting intersections (yes) are split, and new points are
        introduced.

        Parameters:
            all_p (np.ndarray, 3xn): Coordinates of all points used to describe
                the fracture polygons, and their intersections. Should be
                unique.
            edges (np.ndarray, 2xn): Connections between points, formed either
                by a fracture boundary, or a fracture intersection.
            edges_2_frac (list): For each edge, index of all fractures that
                point to the edge.
            is_boundary_edge (np.ndarray of bool, size=num_edges): A flag
                telling whether the edge is on the boundary of a fracture.

        Returns:
            The same fields, but updated so that all edges are
            non-intersecting.

        """
        logger.info('Remove edge intersections')
        start_time = time.time()

        # The algorithm loops over all fractures, pulls out edges associated
        # with the fracture, project to the local 2D plane, and look for
        # intersections there (direct search in 3D may also work, but this was
        # a simple option). When intersections are found, the global lists of
        # points and edges are updated.
        for fi, frac in enumerate(self._fractures):

            logger.debug('Remove intersections from fracture %i', fi)

            # Identify the edges associated with this fracture
            # It would have been more convenient to use an inverse
            # relationship frac_2_edge here, but that would have made the
            # update for new edges (towards the end of this loop) more
            # cumbersome.
            edges_loc_ind = []
            for ei, e in enumerate(edges_2_frac):
                if np.any(e == fi):
                    edges_loc_ind.append(ei)

            edges_loc = np.vstack((edges[:, edges_loc_ind],
                                   np.array(edges_loc_ind)))
            p_ind_loc = np.unique(edges_loc[:2])
            p_loc = all_p[:, p_ind_loc]

            p_2d, edges_2d, p_loc_c, rot = self._points_2_plane(p_loc,
                                                                edges_loc,
                                                                p_ind_loc)

            # Add a tag to trace the edges during splitting
            edges_2d[2] = edges_loc[2]

            # Obtain new points and edges, so that no edges on this fracture
            # are intersecting.
            # It seems necessary to increase the tolerance here somewhat to
            # obtain a more robust algorithm. Not sure about how to do this
            # consistent.
            p_new, edges_new = cg.remove_edge_crossings(p_2d, edges_2d,
                                                        tol=self.tol,
                                                        verbose=self.verbose,
                                                        snap=False)
            # Then, patch things up by converting new points to 3D,

            # From the design of the functions in cg, we know that new points
            # are attached to the end of the array. A more robust alternative
            # is to find unique points on a combined array of p_loc and p_new.
            p_add = p_new[:, p_ind_loc.size:]
            num_p_add = p_add.shape[1]

            # Add third coordinate, and map back to 3D
            p_add = np.vstack((p_add, np.zeros(num_p_add)))

            # Inverse of rotation matrix is the transpose, add cloud center
            # correction
            p_add_3d = rot.transpose().dot(p_add) + p_loc_c

            # The new points will be added at the end of the global point array
            # (if not, we would need to renumber all global edges).
            # Global index of added points
            ind_p_add = all_p.shape[1] + np.arange(num_p_add)
            # Global index of local points (new and added)
            p_ind_exp = np.hstack((p_ind_loc, ind_p_add))

            # Add the new points towards the end of the list.
            all_p = np.hstack((all_p, p_add_3d))

            # The ordering of the global edge list bears no significance. We
            # therefore plan to delete all edges (new and old), and add new
            # ones.

            # First add new edges.
            # All local edges in terms of global point indices
            edges_new_glob = p_ind_exp[edges_new[:2]]
            edges = np.hstack((edges, edges_new_glob))

            # Global indices of the local edges
            edges_loc_ind = np.unique(edges_loc_ind)

            # Append fields for edge-fracture map and boundary tags
            for ei in range(edges_new.shape[1]):
                # Find the global edge index. For most edges, this will be
                # correctly identified by edges_new[2], which tracks the
                # original edges under splitting. However, in cases of
                # overlapping segments, in which case the index of the one edge
                # may completely override the index of the other (this is
                # caused by the implementation of remove_edge_crossings).
                # We therefore compare the new edge to the old ones (before
                # splitting). If found, use the old information; if not, use
                # index as tracked by splitting.
                is_old, old_loc_ind =\
                    setmembership.ismember_rows(edges_new_glob[:, ei]
                                                .reshape((-1, 1)),
                                                edges[:2, edges_loc_ind])
                if is_old[0]:
                    glob_ei = edges_loc_ind[old_loc_ind[0]]
                else:
                    glob_ei = edges_new[2, ei]
                # Update edge_2_frac and boundary information.
                edges_2_frac.append(edges_2_frac[glob_ei])
                is_boundary_edge.append(is_boundary_edge[glob_ei])

            # Finally, purge the old edges
            edges = np.delete(edges, edges_loc_ind, axis=1)

            # We cannot delete more than one list element at a time. Delete by
            # index in decreasing order, so that we do not disturb the index
            # map.
            edges_loc_ind.sort()
            for ei in edges_loc_ind[::-1]:
                del edges_2_frac[ei]
                del is_boundary_edge[ei]
            # And we are done with this fracture. On to the next one.


        logger.info('Done with intersection removal. Elapsed time %.5f',
                    time.time() - start_time)
        self._verify_fractures_in_plane(all_p, edges, edges_2_frac)

        return self._uniquify_points_and_edges(all_p, edges, edges_2_frac,
                                               is_boundary_edge)

        # To
        # define the auxiliary edges, we create a triangulation of the
        # fractures. We then grow polygons forming part of the fracture in a
        # way that ensures that no polygon lies on both sides of an
        # intersection edge.


    def report_on_decomposition(self, do_print=True, verbose=None):
        """
        Compute various statistics on the decomposition.

        The coverage is rudimentary for now, will be expanded when needed.

        Parameters:
            do_print (boolean, optional): Print information. Defaults to True.
            verbose (int, optional): Override the verbosity level of the
                network itself. If not provided, the network value will be
                used.

        Returns:
            str: String representation of the statistics

        """
        if verbose is None:
            verbose = self.verbose
        d = self.decomposition

        s = str(len(self._fractures)) + ' fractures are split into '
        s += str(len(d['polygons'])) + ' polygons \n'

        s += 'Number of points: ' + str(d['points'].shape[1]) + '\n'
        s += 'Number of edges: ' + str(d['edges'].shape[1]) + '\n'

        if verbose > 1:
            # Compute minimum distance between points in point set
            dist = np.inf
            p = d['points']
            num_points = p.shape[1]
            hit = np.ones(num_points, dtype=np.bool)
            for i in range(num_points):
                hit[i] = False
                dist_loc = cg.dist_point_pointset(p[:, i], p[:, hit])
                dist = np.minimum(dist, dist_loc.min())
                hit[i] = True
            s += 'Minimal disance between points ' + str(dist) + '\n'

        if do_print:
            print(s)

        return s

    def fractures_of_points(self, pts):
        """
        For a given point, find all fractures that refer to it, either as
        vertex or as internal.

        Returns:
            list of np.int: indices of fractures, one list item per point.
        """
        fracs_of_points = []
        pts = np.atleast_1d(np.asarray(pts))
        for i in pts:
            fracs_loc = []

            # First identify edges that refers to the point
            edge_ind = np.argwhere(np.any(self.decomposition['edges'][:2]\
                                          == i, axis=0)).ravel('F')
            edges_loc = self.decomposition['edges'][:, edge_ind]
            # Loop over all polygons. If their edges are found in edges_loc,
            # store the corresponding fracture index
            for poly_ind, poly in enumerate(self.decomposition['polygons']):
                ismem, _ = setmembership.ismember_rows(edges_loc, poly)
                if any(ismem):
                    fracs_loc.append(self.decomposition['polygon_frac']\
                                     [poly_ind])
            fracs_of_points.append(list(np.unique(fracs_loc)))
        return fracs_of_points

    def close_points(self, dist):
        """
        In the set of points used to describe the fractures (after
        decomposition), find pairs that are closer than a certain distance.

        Parameters:
            dist (double): Threshold distance, all points closer than this will
                be reported.

        Returns:
            List of tuples: Each tuple contain indices of a set of close
                points, and the distance between the points. The list is not
                symmetric; if (a, b) is a member, (b, a) will not be.

        """
        c_points = []

        pt = self.decomposition['points']
        for pi in range(pt.shape[1]):
            d = cg.dist_point_pointset(pt[:, pi], pt[:, pi+1:])
            ind = np.argwhere(d < dist).ravel('F')
            for i in ind:
                # Indices of close points, with an offset to compensate for
                # slicing of the point cloud.
                c_points.append((pi, i + pi + 1, d[i]))

        return c_points

    def _verify_fractures_in_plane(self, p, edges, edges_2_frac):
        """
        Essentially a debugging method that verify that the given set of
        points, edges and edge connections indeed form planes.

        This has turned out to be a common symptom of trouble.

        """
        for fi, _ in enumerate(self._fractures):

            # Identify the edges associated with this fracture
            edges_loc_ind = []
            for ei, e in enumerate(edges_2_frac):
                if np.any(e == fi):
                    edges_loc_ind.append(ei)

            edges_loc = edges[:, edges_loc_ind]
            p_ind_loc = np.unique(edges_loc)
            p_loc = p[:, p_ind_loc]

            # Run through points_2_plane, to check the assertions
            self._points_2_plane(p_loc, edges_loc, p_ind_loc)


    def _points_2_plane(self, p_loc, edges_loc, p_ind_loc):
        """
        Convenience method for rotating a point cloud into its own 2d-plane.
        """

        # Center point cloud around the origin
        p_loc_c = np.mean(p_loc, axis=1).reshape((-1, 1))
        p_loc -= p_loc_c

        # Project the points onto the local plane defined by the fracture
        rot = cg.project_plane_matrix(p_loc, tol=self.tol)
        p_2d = rot.dot(p_loc)

        extent = p_2d.max(axis=1) - p_2d.min(axis=1)
        lateral_extent = np.maximum(np.max(extent[2]), 1)
        assert extent[2] < lateral_extent * self.tol * 30

        # Dump third coordinate
        p_2d = p_2d[:2]

        # The edges must also be redefined to account for the (implicit)
        # local numbering of points
        edges_2d = np.empty_like(edges_loc)
        for ei in range(edges_loc.shape[1]):
            edges_2d[0, ei] = np.argwhere(p_ind_loc == edges_loc[0, ei])
            edges_2d[1, ei] = np.argwhere(p_ind_loc == edges_loc[1, ei])

        assert edges_2d[:2].max() < p_loc.shape[1]

        return p_2d, edges_2d, p_loc_c, rot

    def change_tolerance(self, new_tol):
        """
        Redo the whole configuration based on the new tolerance
        """
        pass

    def __repr__(self):
        s = 'Fracture set with ' + str(len(self._fractures)) + ' fractures'
        return s

    def plot_fractures(self, ind=None):
        if ind is None:
            ind = np.arange(len(self._fractures))
        fig = plt.figure()
        ax = fig.gca(projection='3d')
        for f in self._fractures:
            f.plot_frame(ax)
        return fig

        for i, f_1 in enumerate(self._fractures):
            for j, f_2 in enumerate(self._fractures[i + 1:]):
                d = np.Inf
                for p_1 in f_1.points():
                    for p_2 in f_2.points():
                        d = np.minimum(d, cg.dist_point_pointset(p_1, p_2)[0])
                p_2_p[i, i + j + 1] = d

                d = np.Inf
                for s_1 in f_1.segments():
                    for s_2 in f_2.segments():
                        d = np.minimum(d,
                                       cg.distance_segment_segment(s_1[:, 0],
                                                                   s_1[:, 1],
                                                                   s_2[:, 0],
                                                                   s_2[:, 1]))
                s_2_s[i, i + j + 1] = d

        return p_2_p, s_2_s

    def add_subdomain_boundaries(self, vertexes):
        """
        Adds subdomain boundaries to the fracture network. These are
        intended to ensure the partitioning of the matrix along the planes
        they define.
        Parameters:
            vertexes: either a Fracture or a
            np.array([[x0, x1, x2, x3],
                      [y0, y1, y2, y3],
                      [z0, z1, z2, z3]])
        """
        subdomain_tags = self.tags.get('subdomain',
                                       [False]*len(self._fractures))
        for f in vertexes:
            if not hasattr(f, 'p') or not isinstance(f.p, np.ndarray):
                # np.array to Fracture:
                f = Fracture(f)
            # Add the fake fracture and its tag to the network:
            self.add(f)
            subdomain_tags.append(True)

        self.tags['subdomain'] = subdomain_tags

    def impose_external_boundary(self, box=None, truncate_fractures=True):
        """
        Set an external boundary for the fracture set.

        The boundary takes the form of a 3D box, described by its minimum and
        maximum coordinates. If no bounding box is provided, a box will be
        fited outside the fracture network.

        If desired, the fratures will be truncated to lay within the bounding
        box; that is, Fracture.p will be modified. The orginal coordinates of
        the fracture boundary can still be recovered from the attribute
        Fracture.orig_points.

        Fractures that are completely outside the bounding box will be deleted
        from the fracture set.

        Parameters:
            box (dictionary): Has fields 'xmin', 'xmax', and similar for y and
                z.
            truncate_fractures (boolean, optional): If True, fractures outside
            the bounding box will be disregarded, while fractures crossing the
            boundary will be truncated.

        """
        if box is None:
            OVERLAP = 0.05
            cmin = np.ones((3, 1)) * float('inf')
            cmax = -np.ones((3, 1)) * float('inf')
            for f in self._fractures:
                cmin = np.min(np.hstack((cmin, f.p)), axis=1).reshape((-1, 1))
                cmax = np.max(np.hstack((cmax, f.p)), axis=1).reshape((-1, 1))
            cmin = cmin[:, 0]
            cmax = cmax[:, 0]
            dx = OVERLAP * (cmax - cmin)
            box = {'xmin': cmin[0] - dx[0], 'xmax': cmax[0] + dx[0],
                   'ymin': cmin[1] - dx[1], 'ymax': cmax[1] + dx[1],
                   'zmin': cmin[2] - dx[2], 'zmax': cmax[2] + dx[2]}

        # Insert boundary in the form of a box, and kick out (parts of)
        # fractures outside the box
        self.domain = box

        #Create fractures of box here.
        #Store them self._fractures so that split_intersections work
        #keep track of which fractures are really boundaries - perhaps attribute is_proxy?

        if truncate_fractures:
            # Keep track of fractures that are completely outside the domain.
            # These will be deleted.
            delete_frac = []

            # Loop over all fractures, use method in fractures to truncate if
            # necessary.
            for i, frac in enumerate(self._fractures):
                frac.impose_boundary(box, self.tol)
                if frac.p.shape[1] == 0:
                    delete_frac.append(i)

            # Delete fractures that have all points outside the bounding box
            # There may be some uncovered cases here, with a fracture barely
            # touching the box from the outside, but we leave that for now.
            for i in np.unique(delete_frac)[::-1]:
                del self._fractures[i]

            # Final sanity check: All fractures should have at least three
            # points at the end of the manipulations
            for f in self._fractures:
                assert f.p.shape[1] >= 3


        self._make_bounding_planes(box)

    def _make_bounding_planes(self, box):
        """
        Translate the bounding box into fractures. Tag them as boundaries.
        For now limited to a box consisting of six planes.
        """
        x0 = box['xmin']
        x1 = box['xmax']
        y0 = box['ymin']
        y1 = box['ymax']
        z0 = box['zmin']
        z1 = box['zmax']
        west = Fracture(np.array([[x0, x0, x0, x0],
                                  [y0, y1, y1, y0],
                                  [z0, z0, z1, z1]]),
                        check_convexity=False)
        east = Fracture(np.array([[x1, x1, x1, x1],
                                  [y0, y1, y1, y0],
                                  [z0, z0, z1, z1]]),
                        check_convexity=False)
        south = Fracture(np.array([[x0, x1, x1, x0],
                                   [y0, y0, y0, y0],
                                   [z0, z0, z1, z1]]),
                         check_convexity=False)
        north = Fracture(np.array([[x0, x1, x1, x0],
                                   [y1, y1, y1, y1],
                                   [z0, z0, z1, z1]]),
                         check_convexity=False)
        bottom = Fracture(np.array([[x0, x1, x1, x0],
                                    [y0, y0, y1, y1],
                                    [z0, z0, z0, z0]]),
                          check_convexity=False)
        top = Fracture(np.array([[x0, x1, x1, x0],
                                 [y0, y0, y1, y1],
                                 [z1, z1, z1, z1]]),
                       check_convexity=False)
        # Collect in a list to allow iteration
        bound_planes = [west, east, south, north, bottom, top]
        boundary_tags = self.tags.get('boundary',
                                       [False]*len(self._fractures))

        # Add the boundaries to the fracture network and tag them.
        for f in bound_planes:
            self.add(f)
            boundary_tags.append(True)
        self.tags['boundary'] = boundary_tags




    def _classify_edges(self, polygon_edges):
        """
        Classify the edges into fracture boundary, intersection, or auxiliary.
        Also identify points on intersections between interesctions (fractures
        of co-dimension 3)

        Parameters:
            polygon_edges (list of lists): For each polygon the global edge
                indices that forms the polygon boundary.

        Returns:
            tag: Tag of the fracture, using the values in GmshConstants. Note
                that auxiliary points will not be tagged (these are also
                ignored in gmsh_interface.GmshWriter).
            is_0d_grid: boolean, one for each point. True if the point is
                shared by two or more intersection lines.

        """
        edges = self.decomposition['edges']
        is_bound = self.decomposition['is_bound']
        num_edges = edges.shape[1]

        poly_2_frac = np.arange(len(self.decomposition['polygons']))
        self.decomposition['polygon_frac'] = poly_2_frac

        # Construct a map from edges to polygons
        edge_2_poly = [[] for i in range(num_edges)]
        for pi, poly in enumerate(polygon_edges[0]):
            for ei in np.unique(poly):
                edge_2_poly[ei].append(poly_2_frac[pi])

        # Count the number of referals to the edge from polygons belonging to
        # different fractures (not polygons)
        num_referals = np.zeros(num_edges)
        for ei, ep in enumerate(edge_2_poly):
            num_referals[ei] = np.unique(np.array(ep)).size

        # A 1-d grid is inserted where there is more than one fracture
        # referring.
        has_1d_grid = np.where(num_referals > 1)[0]

        num_constraints = len(is_bound)
        constants = GmshConstants()
        tag = np.zeros(num_edges, dtype='int')

        # Find fractures that are tagged as a boundary
        all_bound = [np.all(is_bound[i]) for i in range(len(is_bound))]
        bound_ind = np.where(all_bound)[0]
        # Remove those that are referred to by more than fracture - this takes
        # care of L-type intersections
        bound_ind = np.setdiff1d(bound_ind, has_1d_grid)

        # Index of lines that should have a 1-d grid. This are all of the first
        # num-constraints, minus those on the boundary.
        # Note that edges with index > num_constraints are known to be of the
        # auxiliary type. These will have tag zero; and treated in a special
        # manner by the interface to gmsh.
        intersection_ind = np.setdiff1d(np.arange(num_constraints), bound_ind)
        tag[bound_ind] = constants.FRACTURE_TIP_TAG
        tag[intersection_ind] = constants.FRACTURE_INTERSECTION_LINE_TAG

        # Count the number of times a point is referred to by an intersection
        # between two fractures. If this is more than one, the point should
        # have a 0-d grid assigned to it.
        isect_p = edges[:, intersection_ind].ravel()
        num_occ_pt = np.bincount(isect_p)
        is_0d_grid = np.where(num_occ_pt > 1)[0]

        return tag, is_0d_grid

    def _poly_2_segment(self):
        """
        Represent the polygons by the global edges, and determine if the lines
        must be reversed (locally) for the polygon to form a closed loop.

        """
        edges = self.decomposition['edges']
        poly = self.decomposition['polygons']

        poly_2_line = []
        line_reverse = []
        for p in poly:
            hit, ind = setmembership.ismember_rows(p, edges[:2], sort=False)
            hit_reverse, ind_reverse = setmembership.ismember_rows(
                p[::-1], edges[:2], sort=False)
            assert np.all(hit + hit_reverse == 1)

            line_ind = np.zeros(p.shape[1])

            hit_ind = np.where(hit)[0]
            hit_reverse_ind = np.where(hit_reverse)[0]
            line_ind[hit_ind] = ind
            line_ind[hit_reverse_ind] = ind_reverse

            poly_2_line.append(line_ind.astype('int'))
            line_reverse.append(hit_reverse)

        return poly_2_line, line_reverse

    def _determine_mesh_size(self, **kwargs):
        """
        Set the preferred mesh size for geometrical points as specified by
        gmsh.

        Currently, the only option supported is to specify a single value for
        all fracture points, and one value for the boundary.

        See the gmsh manual for further details.

        """
        mode = kwargs.get('mode', 'distance')

        num_pts = self.decomposition['points'].shape[1]

        if mode == 'constant':
            val = kwargs.get('value', None)
            bound_val = kwargs.get('bound_value', None)
            if val is not None:
                mesh_size = val * np.ones(num_pts)
            else:
                mesh_size = None
            if bound_val is not None:
                mesh_size_bound = bound_val
            else:
                mesh_size_bound = None
            return mesh_size, mesh_size_bound
        elif mode == 'distance':
            if self.h_min is None or self.h_ideal is None:
                print('Found no information on mesh sizes. Returning')
                return None, None

            p = self.decomposition['points']
            num_pts = p.shape[1]
            dist = cg.dist_pointset(p, max_diag=True)
            mesh_size = np.min(dist, axis=1)
            print('Minimal distance between points encountered is ' + str(np.min(dist)))
            mesh_size = np.maximum(mesh_size, self.h_min * np.ones(num_pts))
            mesh_size = np.minimum(mesh_size, self.h_ideal * np.ones(num_pts))

            mesh_size_bound = self.h_ideal
            return mesh_size, mesh_size_bound
        else:
            raise ValueError('Unknown mesh size mode ' + mode)

    def insert_auxiliary_points(self, h_ideal=None, h_min=None):
        """ Insert auxiliary points on fracture edges. Used to guide gmsh mesh
        size parameters.

        The function should only be called once to avoid insertion of multiple
        layers of extra points, this will likely kill gmsh.

        The function is motivated by similar functionality for 2d domains, but
        is considerably less mature.

        The function should be used in conjunction with _determine_mesh_size(),
        called with mode='distance'. The ultimate goal is to set the mesh size
        for geometrical points in Gmsh. To that end, this function inserts
        additional points on the fracture boundaries. The mesh size is then
        determined as the distance between all points in the fracture
        description.

        Parameters:
            h_ideal: Ideal mesh size. Will be added to all points that are
                sufficiently far away from other points.
            h_min: Minimal mesh size; we will make no attempts to enforce
                even smaller mesh sizes upon Gmsh.

        """


        if self.auxiliary_points_added:
            print('Auxiliary points already added. Returning.')
        else:
            self.auxiliary_points_added = True

        self.h_ideal = h_ideal
        self.h_min = h_min

        def dist_p(a, b):
            a = a.reshape((-1, 1))
            b = b.reshape((-1, 1))
            d = b - a
            return np.sqrt(np.sum(d**2))

        intersecting_fracs = []
        # Loop over all fractures
        for f in self._fractures:

            # First compare segments with intersections to this fracture
            nfp = f.p.shape[1]

            # Keep track of which other fractures are intersecting - will be
            # needed later on
            isect_f = []
            for i in self.intersections_of_fracture(f):
                if f is i.first:
                    isect_f.append(i.second.index)
                else:
                    isect_f.append(i.first.index)

                # Assuming the fracture is convex, the closest point for
                dist, cp = cg.dist_points_segments(i.coord, f.p,
                                                   np.roll(f.p, 1, axis=1))
                # Insert a (candidate) point only at the segment closest to the
                # intersection point. If the intersection line runs parallel
                # with a segment, this may be insufficient, but we will deal
                # with this if necessary.
                closest_segment = np.argmin(dist, axis=1)
                min_dist = dist[np.arange(i.coord.shape[1]), closest_segment]

                for pi, (si, di) in enumerate(zip(closest_segment, min_dist)):
                    if di < h_ideal:
                        d_1 = dist_p(cp[pi, si], f.p[:, si])
                        d_2 = dist_p(cp[pi, si], f.p[:, (si+1)%nfp])
                        # If the intersection point is not very close to any of
                        # the points on the segment, we split the segment.
                        if d_1 > h_min and d_2 > h_min:
                            np.insert(f.p, (si+1)%nfp, cp[pi, si], axis=1)

            # Take note of the intersecting fractures
            intersecting_fracs.append(isect_f)

        for fi, f in enumerate(self._fractures):
            nfp = f.p.shape[1]
            for of in self._fractures:
                # Can do some box arguments here to avoid computations

                # First, check if we are intersecting, this is covered already
                if of.index in intersecting_fracs[fi]:
                    continue

                f_start = f.p
                f_end = np.roll(f_start, 1, axis=1)
                # Then, compare distance between segments
                # Loop over fracture segments of this fracture
                for si, fs in enumerate(f.segments()):
                    of_start = of.p
                    of_end = np.roll(of_start, 1, axis=1)
                    # Compute distance to all fractures of the other fracture,
                    # and find the closest segment on the other fracture
                    fs = f_start[:, si].squeeze()#.reshape((-1, 1))
                    fe = f_end[:, si].squeeze()#.reshape((-1, 1))
                    d, cp_f, _ = cg.dist_segment_segment_set(fs, fe, of_start,
                                                             of_end)
                    mi = np.argmin(d)
                    # If the distance is smaller than ideal length, but the
                    # closets point is not too close to the segment endpoints,
                    # we add a new point
                    if d[mi] < h_ideal:
                        d_1 = dist_p(cp_f[:, mi], f.p[:, si])
                        d_2 = dist_p(cp_f[:, mi], f.p[:, (si+1)%nfp])
                        if d_1 > h_min and d_2 > h_min:
                            np.insert(f.p, (si+1)%nfp, cp_f[:, mi], axis=1)


    def distance_point_segment(self):
        pass

    def distance_segment_segment(self):
        # What happens if two segments are close?
        pass

    def proximate_fractures(self):
        # Find fractures with center distance less than the sum of their major
        # axis + 2 * force length
        return fracture_pairs

    def to_vtk(self, file_name, data=None, binary=True):
        """
        Export the fracture network to vtk.

        The fractures are treated as polygonal cells, with no special treatment
        of intersections.

        Fracture numbers are always exported (1-offset). In addition, it is
        possible to export additional data, as specified by the
        keyword-argument data.

        Parameters:
            file_name (str): Name of the target file.
            data (dictionary, optional): Data associated with the fractures.
                The values in the dictionary should be numpy arrays. 1d and 3d
                data is supported. Fracture numbers are always exported.
            binary (boolean, optional): Use binary export format. Defaults to
                True.

        """
        network_vtk = vtk.vtkUnstructuredGrid()

        point_counter = 0
        pts_vtk = vtk.vtkPoints()
        for f in self._fractures:
            # Add local points
            [pts_vtk.InsertNextPoint(*p) for p in f.p.T]

            # Indices of local points
            loc_pt_id = point_counter + np.arange(f.p.shape[1],
                                                  dtype='int')
            # Update offset
            point_counter += f.p.shape[1]

            # Add bounding polygon
            frac_vtk = vtk.vtkIdList()
            [frac_vtk.InsertNextId(p) for p in loc_pt_id]
            # Close polygon
            frac_vtk.InsertNextId(loc_pt_id[0])

            network_vtk.InsertNextCell(vtk.VTK_POLYGON, frac_vtk)

        # Add the points
        network_vtk.SetPoints(pts_vtk)

        writer = vtk.vtkXMLUnstructuredGridWriter()
        writer.SetInputData(network_vtk)
        writer.SetFileName(file_name)

        if not binary:
            writer.SetDataModeToAscii()

        # Cell-data to be exported is at least the fracture numbers
        if data is None:
            data = {}
        # Use offset 1 for fracture numbers (should we rather do 0?)
        data['Fracture_Number'] = 1 + np.arange(len(self._fractures))

        for name, data in data.items():
            data_vtk = vtk_np.numpy_to_vtk(data.ravel(order='F'), deep=True,
                                           array_type=vtk.VTK_DOUBLE)
            data_vtk.SetName(name)
            data_vtk.SetNumberOfComponents(1 if data.ndim == 1 else 3)
            network_vtk.GetCellData().AddArray(data_vtk)

        writer.Update()

    def to_gmsh(self, file_name, in_3d=True, **kwargs):
        """ Write the fracture network as input for mesh generation by gmsh.

        It is assumed that intersections have been found and processed (e.g. by
        the methods find_intersection() and split_intersection()).

        Parameters:
            file_name (str): Path to the .geo file to be written
            in_3d (boolean, optional): Whether to embed the 2d fracture grids
               in 3d. If True (default), the mesh will be DFM-style, False will
               give a DFN-type mesh.

        """
<<<<<<< HEAD
=======
        # Extract geometrical information.
>>>>>>> 9c5a8f3e
        p = self.decomposition['points']
        edges = self.decomposition['edges']
        poly = self._poly_2_segment()
        # Obtain tags, and set default values (corresponding to real fractures)
        # for untagged fractures.
        frac_tags = self.tags
        frac_tags['subdomain'] = frac_tags.get('subdomain', []) + \
                                [False]*(len(self._fractures)
                                        -len(frac_tags.get('subdomain', [])))
        frac_tags['boundary'] = frac_tags.get('boundary', []) + \
                                [False]*(len(self._fractures)
                                        -len(frac_tags.get('boundary', [])))

        edge_tags, intersection_points = self._classify_edges(poly)

        # All intersection lines and points on boundaries are non-physical in 3d.
        # I.e., they are assigned boundary conditions, but are not gridded. Hence:
        # Remove the points and edges at the boundary
        point_tags, edge_tags = self.on_domain_boundary(edges, edge_tags)
        edges = np.vstack((self.decomposition['edges'], edge_tags))
        int_pts_on_boundary = np.isin(intersection_points, np.where(point_tags))
        intersection_points = intersection_points[np.logical_not(int_pts_on_boundary)]
        self.zero_d_pt = intersection_points

        # Obtain mesh size parameters
        if 'mesh_size' in kwargs.keys():
            # Legacy option, this should be removed.
            print('Using old version of mesh size determination')
            mesh_size, mesh_size_bound = \
                determine_mesh_size(self.decomposition['points'],
                                    **kwargs['mesh_size'])
        else:
            mesh_size, mesh_size_bound = self._determine_mesh_size()

        # The tolerance applied in gmsh should be consistent with the tolerance
        # used in the splitting of the fracture network. The documentation of
        # gmsh is not clear, but it seems gmsh scales a given tolerance with
        # the size of the domain - presumably by the largest dimension. To
        # counteract this, we divide our (absolute) tolerance self.tol with the
        # domain size.
        if in_3d:
            dx = np.array([[self.domain['xmax'] - self.domain['xmin']],
                           [self.domain['ymax'] - self.domain['ymin']],
                           [self.domain['zmax'] - self.domain['zmin']]])
            gmsh_tolerance = self.tol / dx.max()
        else:
            gmsh_tolerance = self.tol
<<<<<<< HEAD
=======

        if 'mesh_size' in kwargs.keys():
            meshing_algorithm = kwargs['mesh_size'].get('meshing_algorithm', None)
        else:
            meshing_algorithm = None
>>>>>>> 9c5a8f3e

        # Initialize and run the gmsh writer:
        writer = GmshWriter(p, edges, polygons=poly, domain=self.domain,
                            intersection_points=intersection_points,
                            mesh_size_bound=mesh_size_bound,
                            mesh_size=mesh_size, tolerance=gmsh_tolerance,
                            edges_2_frac=self.decomposition['line_in_frac'],
                            meshing_algorithm=meshing_algorithm,
                            fracture_tags=frac_tags)

        writer.write_geo(file_name)

<<<<<<< HEAD
    def fracture_to_plane(self, frac_num):
        """ Project fracture vertexes and intersection points to the natural
        plane of the fracture.

        """
        isect = self.intersections_of_fracture(frac_num)

        frac = self._fractures[frac_num]
        cp = frac.center.reshape((-1, 1))

        rot = cg.project_plane_matrix(frac.p)

        def rot_translate(pts):
            # Convenience method to translate and rotate a point.
            return rot.dot(pts - cp)

        p = rot_translate(frac.p)
        assert np.max(np.abs(p[2])) < self.tol
        p_2d = p[:2]

        # Intersection points, in 2d coordinates
        ip = np.empty((2, 0))

        other_frac = np.empty(0, dtype=np.int)

        for i in isect:
            tmp_p = rot_translate(i.coord)
            if tmp_p.shape[1] > 0:
                assert np.max(np.abs(tmp_p[2])) < self.tol
                ip = np.append(ip, tmp_p[:2], axis=1)

                of = i.get_other_fracture(frac).index
                other_frac = np.append(other_frac, of)

        return p_2d, ip, other_frac, rot, cp
=======

    def on_domain_boundary(self, edges, edge_tags):
        """
        Finds edges and points on boundary, to avoid that these
        are gridded. Points  introduced by intersections
        of subdomain boundaries and real fractures remain physical
        (to maintain contact between split fracture lines).
        """

        constants = GmshConstants()
        # Obtain current tags on fractures
        boundary_polygons = np.where(self.tags.get('boundary',
                                [False]*len(self._fractures)))[0]
        subdomain_polygons = np.where(self.tags.get('subdomain'
                                [False]*len(self._fractures)))[0]
        # ... on the points...
        point_tags = np.zeros(self.decomposition['points'].shape[1])
        # and the mapping between fractures and edges.
        edges_2_frac = self.decomposition['edges_2_frac']

        # Loop on edges to tag according to following rules:
        #     Edge is on the boundary:
        #         Tag it and the points it consists of as boundary entities.
        #     Edge is caused by the presence of subdomain boundaries
        #     (Note: one fracture may still be involved):
        #         Tag it as auxiliary
        for e, e2f in enumerate(edges_2_frac):
            if any(np.in1d(e2f, boundary_polygons)):
                edge_tags[e] = constants.DOMAIN_BOUNDARY_TAG
                point_tags[edges[:,e]] = constants.DOMAIN_BOUNDARY_TAG
                continue
            subdomain_parents = np.in1d(e2f, subdomain_polygons)
            if any(subdomain_parents) and e2f.size - sum(subdomain_parents) < 2:
                # Intersection of at most one fracture with one (or more)
                # subdomain boundaries.
                edge_tags[e] = constants.AUXILIARY_TAG

        # Tag points caused solely by subdomain plane intersection as
        # auxiliary. Note that points involving at least one real fracture
        # are kept as physical fracture points. This is to avoid connectivity
        # loss along real fracture intersections.
        for p in np.unique(edges):
            es = np.where(edges==p)[1]
            sds = []
            for e in es:
                sds.append(edges_2_frac[e])
            sds = np.unique(np.concatenate(sds))
            subdomain_parents = np.in1d(sds, subdomain_polygons)
            if all(subdomain_parents) and sum(subdomain_parents) > 2:
                point_tags[p] = constants.AUXILIARY_TAG

        return point_tags, edge_tags
>>>>>>> 9c5a8f3e
<|MERGE_RESOLUTION|>--- conflicted
+++ resolved
@@ -1110,6 +1110,7 @@
         # Initialize with an empty domain. Can be modified later by a call to
         # 'impose_external_boundary()'
         self.domain = None
+
         # Initialize mesh size parameters as empty
         self.h_min = None
         self.h_ideal = None
@@ -1119,9 +1120,6 @@
 
         # No auxiliary points have been added
         self.auxiliary_points_added = False
-
-        # No external domain set
-        self.domain = None
 
     def add(self, f):
         # Careful here, if we remove one fracture and then add, we'll have
@@ -2317,10 +2315,7 @@
                give a DFN-type mesh.
 
         """
-<<<<<<< HEAD
-=======
         # Extract geometrical information.
->>>>>>> 9c5a8f3e
         p = self.decomposition['points']
         edges = self.decomposition['edges']
         poly = self._poly_2_segment()
@@ -2368,14 +2363,11 @@
             gmsh_tolerance = self.tol / dx.max()
         else:
             gmsh_tolerance = self.tol
-<<<<<<< HEAD
-=======
 
         if 'mesh_size' in kwargs.keys():
             meshing_algorithm = kwargs['mesh_size'].get('meshing_algorithm', None)
         else:
             meshing_algorithm = None
->>>>>>> 9c5a8f3e
 
         # Initialize and run the gmsh writer:
         writer = GmshWriter(p, edges, polygons=poly, domain=self.domain,
@@ -2388,11 +2380,13 @@
 
         writer.write_geo(file_name)
 
-<<<<<<< HEAD
-    def fracture_to_plane(self, frac_num):
-        """ Project fracture vertexes and intersection points to the natural
-        plane of the fracture.
-
+
+    def on_domain_boundary(self, edges, edge_tags):
+        """
+        Finds edges and points on boundary, to avoid that these
+        are gridded. Points  introduced by intersections
+        of subdomain boundaries and real fractures remain physical
+        (to maintain contact between split fracture lines).
         """
         isect = self.intersections_of_fracture(frac_num)
 
@@ -2419,20 +2413,6 @@
             if tmp_p.shape[1] > 0:
                 assert np.max(np.abs(tmp_p[2])) < self.tol
                 ip = np.append(ip, tmp_p[:2], axis=1)
-
-                of = i.get_other_fracture(frac).index
-                other_frac = np.append(other_frac, of)
-
-        return p_2d, ip, other_frac, rot, cp
-=======
-
-    def on_domain_boundary(self, edges, edge_tags):
-        """
-        Finds edges and points on boundary, to avoid that these
-        are gridded. Points  introduced by intersections
-        of subdomain boundaries and real fractures remain physical
-        (to maintain contact between split fracture lines).
-        """
 
         constants = GmshConstants()
         # Obtain current tags on fractures
@@ -2477,4 +2457,3 @@
                 point_tags[p] = constants.AUXILIARY_TAG
 
         return point_tags, edge_tags
->>>>>>> 9c5a8f3e
