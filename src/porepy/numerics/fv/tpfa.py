# -*- coding: utf-8 -*-
"""
Created on Sat Feb 27 21:09:29 2016

@author: keile
"""
import copy
import warnings
import numpy as np
import scipy.sparse as sps

from porepy.params import tensor
from porepy.numerics.mixed_dim.solver import Solver
from porepy.numerics.mixed_dim.coupler import Coupler
from porepy.numerics.mixed_dim.abstract_coupling import AbstractCoupling
from porepy.numerics.fv import fvutils


class Tpfa(Solver):
    """ Discretize elliptic equations by a two-point flux approximation.

    Attributes:

    physics : str
        Which physics is the solver intended flow. Will determine which data
        will be accessed (e.g. flow specific, or conductivity / heat-related).
        See Data class for more details. Defaults to flow.

    """

    def __init__(self, physics='flow'):
        self.physics = physics

    def ndof(self, g):
        """
        Return the number of degrees of freedom associated to the method.
        In this case number of cells (pressure dof).

        Parameter
        ---------
        g: grid, or a subclass.

        Return
        ------
        dof: the number of degrees of freedom.

        """
        return g.num_cells

#------------------------------------------------------------------------------#

    def matrix_rhs(self, g, data, faces=None, discretize=True):
        """
        Return the matrix and right-hand side for a discretization of a second
        order elliptic equation using a FV method with a two-point flux approximation.
        The name of data in the input dictionary (data) are:
        k : second_order_tensor
            Permeability defined cell-wise. If not given a identity permeability
            is assumed and a warning arised.
        f : array (self.g.num_cells)
            Scalar source term defined cell-wise. If not given a zero source
            term is assumed and a warning arised.
        bc : boundary conditions (optional)
        bc_val : dictionary (optional)
            Values of the boundary conditions. The dictionary has at most the
            following keys: 'dir' and 'neu', for Dirichlet and Neumann boundary
            conditions, respectively.

        Parameters
        ----------
        g : grid, or a subclass, with geometry fields computed.
        data: dictionary to store the data. For details on necessary keywords,
            see method discretize()
        discretize (boolean, optional): Whether to discetize prior to matrix
            assembly. If False, data should already contain discretization.
            Defaults to True.

        Return
        ------
        matrix: sparse csr (g_num_cells, g_num_cells)
            Discretization matrix.
        rhs: array (g_num_cells)
            Right-hand side which contains the boundary conditions and the scalar
            source term.

        """
        div = fvutils.scalar_divergence(g)
        if discretize:
            self.discretize(g, data)
        flux = data['flux']
        M = div * flux

        bound_flux = data['bound_flux']
        param = data['param']
        bc_val = param.get_bc_val(self)
        sources = param.get_source(self)

        return M, self.rhs(g, bound_flux, bc_val, sources)

#------------------------------------------------------------------------------#

    def rhs(self, g, bound_flux, bc_val, f):
        """
        Return the righ-hand side for a discretization of a second order elliptic
        equation using the TPFA method. See self.matrix_rhs for a detaild
        description.
        """
        if f is None:
            f = np.zeros(g.num_cells)
            warnings.warn('Scalar source not assigned, assumed null')
        div = g.cell_faces.T
        return -div * bound_flux * bc_val + f

#------------------------------------------------------------------------------#

    def discretize(self, g, data, faces=None):
        """
        Discretize the second order elliptic equation using two-point flux

        The method computes fluxes over faces in terms of pressures in adjacent
        cells (defined as the two cells sharing the face).

        The name of data in the input dictionary (data) are:
        param : Parameter(Class). Contains the following parameters:
            tensor : second_order_tensor
                Permeability defined cell-wise. If not given a identity permeability
                is assumed and a warning arised.
            source : array (self.g.num_cells)
                Scalar source term defined cell-wise. Given as net inn/out-flow, i.e.
                should already have been multiplied with the cell sizes. Positive
                values are considered innflow. If not given a zero source
                term is assumed and a warning arised.
            bc : boundary conditions (optional)
            bc_val : dictionary (optional)
                Values of the boundary conditions. The dictionary has at most the
                following keys: 'dir' and 'neu', for Dirichlet and Neumann boundary
                conditions, respectively.
            apertures : (np.ndarray) (optional) apertures of the cells for scaling of
                the face normals.

        Parameters
        ----------
        g : grid, or a subclass, with geometry fields computed.
        data: dictionary to store the data.
        """
        param = data['param']
        k = param.get_tensor(self)
        bnd = param.get_bc(self)
        aperture = param.get_aperture()

        if g.dim == 0:
            data['flux'] = sps.csr_matrix([0])
            data['bound_flux'] = 0
            return None
        if faces is None:
            is_not_active = np.zeros(g.num_faces, dtype=np.bool)
        else:
            is_active = np.zeros(g.num_faces, dtype=np.bool)
            is_active[faces] = True

            is_not_active = np.logical_not(is_active)

        fi, ci, sgn = sps.find(g.cell_faces)

        # Normal vectors and permeability for each face (here and there side)
        if aperture is None:
            n = g.face_normals[:, fi]
        else:
            n = g.face_normals[:, fi] * aperture[ci]
        n *= sgn
        perm = k.perm[::, ::, ci]

        # Distance from face center to cell center
        fc_cc = g.face_centers[::, fi] - g.cell_centers[::, ci]

        # Transpose normal vectors to match the shape of K and multiply the two
        nk = perm * n
        nk = nk.sum(axis=0)

        # Divide the norm of the normal permeability through the distance between
        # the face centre and the cell centre
        t_face = np.linalg.norm(nk, 2, axis=0)
        dist_face_cell = np.linalg.norm(fc_cc, 2, axis=0)
        t_face = np.divide(t_face, dist_face_cell)

        # Return harmonic average
        t = 1 / np.bincount(fi, weights=1 / t_face)

        # Move Neumann faces to Neumann transmissibility
        bndr_ind = g.get_boundary_faces()
        t_b = np.zeros(g.num_faces)
<<<<<<< HEAD
        t_b[bnd.is_dir] = -t[bnd.is_dir]
=======
        t_b[bnd.is_dir] = - t[bnd.is_dir]
>>>>>>> 6e7e4e1d
        t_b[bnd.is_neu] = 1
        t_b = t_b[bndr_ind]
        t[np.logical_or(bnd.is_neu, is_not_active)] = 0
        # Create flux matrix
        flux = sps.coo_matrix((t[fi] * sgn, (fi, ci)))

        # Create boundary flux matrix
        bndr_sgn = (g.cell_faces[bndr_ind, :]).data
        sort_id = np.argsort(g.cell_faces[bndr_ind, :].indices)
        bndr_sgn = bndr_sgn[sort_id]
        bound_flux = sps.coo_matrix((t_b * bndr_sgn, (bndr_ind, bndr_ind)),
                                    (g.num_faces, g.num_faces))

        data['flux'] = flux
        data['bound_flux'] = bound_flux

#------------------------------------------------------------------------------


class TpfaMultiDim(Solver):
    """
    Solver class for a multi-dimensional Tpfa discretization including coupling 
    between dimensions.
    """
    def __init__(self, physics='flow'):
        self.physics = physics
        discr = Tpfa(self.physics)
        coupling_conditions = TpfaCoupling(discr)
        self.solver = Coupler(discr, coupling_conditions)
<<<<<<< HEAD

    def matrix_rhs(self, gb):
        return self.solver.matrix_rhs(gb)

    def split(self, gb, names, var):
        return self.solver.split(gb, names, var)

    def compute_discharges(self, gb):
=======
        
    def matrix_rhs(self, gb):
>>>>>>> 6e7e4e1d
        """
        Returns the solution matrix and right hand side for the global system, 
        see Coupler.matrix_rhs.
        """
        return self.solver.matrix_rhs(gb)

#------------------------------------------------------------------------------

class TpfaCoupling(AbstractCoupling):

    def __init__(self, solver):
        self.solver = solver

    def matrix_rhs(self, g_h, g_l, data_h, data_l, data_edge):
        """
        Computes the coupling terms for the faces between cells in g_h and g_l
        using the two-point flux approximation.

        Parameters:
            g_h and g_l: grid structures of the higher and lower dimensional
                subdomains, respectively.
            data_h and data_l: the corresponding data dictionaries. Assumed
                to contain both permeability values ('perm') and apertures
                ('apertures') for each of the cells in the grids.

        Returns:
            cc: Discretization matrices for the coupling terms assembled
                in a csc.sparse matrix.
        """

        k_l = data_l['param'].get_tensor(self.solver)
        k_h = data_h['param'].get_tensor(self.solver)
        a_l = data_l['param'].get_aperture()
        a_h = data_h['param'].get_aperture()

        dof = np.array([self.solver.ndof(g_h), self.solver.ndof(g_l)])

        # Obtain the cells and face signs of the higher dimensional grid
        cells_l, faces_h, _ = sps.find(data_edge['face_cells'])
        faces, cells_h, sgn_h = sps.find(g_h.cell_faces)
        ind = np.unique(faces, return_index=True)[1]
        sgn_h = sgn_h[ind]
        cells_h = cells_h[ind]

        cells_h, sgn_h = cells_h[faces_h], sgn_h[faces_h]

        # The procedure for obtaining the face transmissibilities of the higher
        # grid is analougous to the one used in the discretize function of the
        # Tpfa class.
        n = g_h.face_normals[:, faces_h]
        n *= sgn_h
        perm_h = k_h.perm[:, :, cells_h]
        fc_cc_h = g_h.face_centers[::, faces_h] - g_h.cell_centers[::, cells_h]

        nk_h = perm_h * n
        nk_h = nk_h.sum(axis=0)
        
        # Account for the apertures
        t_face_h = np.linalg.norm(nk_h, 2, axis=0) * a_h[cells_h]
        dist_face_cell_h = np.linalg.norm(fc_cc_h, 2, axis=0)
        t_face_h = np.divide(t_face_h, dist_face_cell_h)

        
        # For the lower dimension some simplifications can be made, due to the
        # alignment of the face normals and (normal) permeabilities of the
        # cells. First, the normal component of the permeability of the lower
        # dimensional cells must be found. While not provided in g_l, the
        # normal of these faces is the same as that of the corresponding higher
        # dimensional face, up to a sign.
        n1 = n[np.newaxis, :, :]
        n2 = n[:, np.newaxis, :]
        n1n2 = n1 * n2

        normal_perm = np.einsum(
            'ij...,ij...', n1n2, k_l.perm[:, :, cells_l])
        # The area has been multiplied in twice, not once as above, through n1
        # and n2
        normal_perm = np.divide(normal_perm, g_h.face_areas[faces_h])

        # Account for aperture contribution to face area
        t_face_l = a_h[cells_h] * normal_perm

        # And use it for face-center cell-center distance
        t_face_l = np.divide(
            t_face_l, 0.5 * np.divide(a_l[cells_l], a_h[cells_h]))

        # Assemble face transmissibilities for the two dimensions and compute
        # harmonic average
        t_face = np.array([t_face_h, t_face_l])
        t = t_face.prod(axis=0) / t_face.sum(axis=0)

        # Create the block matrix for the contributions
        cc = np.array([sps.coo_matrix((i, j)) for i in dof for j in dof]
                      ).reshape((2, 2))

        # Compute the off-diagonal terms
        dataIJ, I, J = -t, cells_l, cells_h
        cc[1, 0] = sps.csr_matrix((dataIJ, (I, J)), (dof[1], dof[0]))
        cc[0, 1] = cc[1, 0].T

        # Compute the diagonal terms
        dataIJ, I, J = t, cells_h, cells_h
        cc[0, 0] = sps.csr_matrix((dataIJ, (I, J)), (dof[0], dof[0]))
        I, J = cells_l, cells_l
        cc[1, 1] = sps.csr_matrix((dataIJ, (I, J)), (dof[1], dof[1]))

        # Save the flux discretization for back-computation of fluxes
        cells2faces = sps.csr_matrix((sgn_h, (faces_h, cells_h)),
                                     (g_h.num_faces, g_h.num_cells))

        data_edge['coupling_flux'] = sps.hstack([cells2faces * cc[0, 0],
                                                 cells2faces * cc[0, 1]])
        data_edge['coupling_discretization'] = cc

        return cc

#------------------------------------------------------------------------------#<|MERGE_RESOLUTION|>--- conflicted
+++ resolved
@@ -189,11 +189,7 @@
         # Move Neumann faces to Neumann transmissibility
         bndr_ind = g.get_boundary_faces()
         t_b = np.zeros(g.num_faces)
-<<<<<<< HEAD
         t_b[bnd.is_dir] = -t[bnd.is_dir]
-=======
-        t_b[bnd.is_dir] = - t[bnd.is_dir]
->>>>>>> 6e7e4e1d
         t_b[bnd.is_neu] = 1
         t_b = t_b[bndr_ind]
         t[np.logical_or(bnd.is_neu, is_not_active)] = 0
@@ -218,12 +214,12 @@
     Solver class for a multi-dimensional Tpfa discretization including coupling 
     between dimensions.
     """
+
     def __init__(self, physics='flow'):
         self.physics = physics
         discr = Tpfa(self.physics)
         coupling_conditions = TpfaCoupling(discr)
         self.solver = Coupler(discr, coupling_conditions)
-<<<<<<< HEAD
 
     def matrix_rhs(self, gb):
         return self.solver.matrix_rhs(gb)
@@ -231,18 +227,8 @@
     def split(self, gb, names, var):
         return self.solver.split(gb, names, var)
 
-    def compute_discharges(self, gb):
-=======
-        
-    def matrix_rhs(self, gb):
->>>>>>> 6e7e4e1d
-        """
-        Returns the solution matrix and right hand side for the global system, 
-        see Coupler.matrix_rhs.
-        """
-        return self.solver.matrix_rhs(gb)
-
 #------------------------------------------------------------------------------
+
 
 class TpfaCoupling(AbstractCoupling):
 
@@ -292,13 +278,12 @@
 
         nk_h = perm_h * n
         nk_h = nk_h.sum(axis=0)
-        
+
         # Account for the apertures
         t_face_h = np.linalg.norm(nk_h, 2, axis=0) * a_h[cells_h]
         dist_face_cell_h = np.linalg.norm(fc_cc_h, 2, axis=0)
         t_face_h = np.divide(t_face_h, dist_face_cell_h)
 
-        
         # For the lower dimension some simplifications can be made, due to the
         # alignment of the face normals and (normal) permeabilities of the
         # cells. First, the normal component of the permeability of the lower
